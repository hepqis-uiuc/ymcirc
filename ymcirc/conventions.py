--- conflicted
+++ resolved
@@ -591,1213 +591,5 @@
 
     @staticmethod
     def _split_string_evenly(string, split_length) -> List[str]:
-<<<<<<< HEAD
-        """Helper to break up a string into parts of equal length."""
-        return [string[i:i+split_length] for i in range(0, len(string), split_length)]
-=======
         """Break up a string into parts of equal length."""
-        return [string[i:i+split_length] for i in range(0, len(string), split_length)]
-
-
-def _test_no_duplicate_physical_plaquette_states():
-    print("Checking that none of the physical plaquette states data contain duplicates.")
-    for dim_trunc_case in PHYSICAL_PLAQUETTE_STATES.keys():
-        print(f"Checking {dim_trunc_case}...")
-        num_duplicates = len(PHYSICAL_PLAQUETTE_STATES[dim_trunc_case]) \
-            - len(set(PHYSICAL_PLAQUETTE_STATES[dim_trunc_case]))
-        has_no_duplicates = num_duplicates == 0
-        assert has_no_duplicates, f"Detected {num_duplicates} duplicate entries."
-        print("Test passed.")
-
-
-def _test_no_duplicate_matrix_elements():
-    print("Checking that none of the matrix element data contain duplicates.")
-    for dim_trunc_case in HAMILTONIAN_BOX_TERMS.keys():
-        print(f"Checking {dim_trunc_case}...")
-        # list of tuples (final state, initial state) that index matrix elements.
-        state_indices = list(HAMILTONIAN_BOX_TERMS[dim_trunc_case].keys())
-        num_duplicates = len(state_indices) - len(set(state_indices))
-        has_no_duplicates = num_duplicates == 0
-        assert has_no_duplicates, f"Detected {num_duplicates} duplicate entries."
-        print("Test passed.")
-
-
-def _test_physical_plaquette_state_data_are_valid():
-    print("Checking that physical state data are valid.")
-    expected_num_vertices = 4
-    expected_num_a_links = 4
-    expected_iweight_length = 3
-    for dim_trunc_case in PHYSICAL_PLAQUETTE_STATES.keys():
-        print(f"Case: {dim_trunc_case}")
-        dim, trunc = dim_trunc_case.split(",")
-        trunc = trunc.strip()
-        # Figure out number of control links based on dimension.
-        match dim:
-            case "d=3/2":
-                expected_num_c_links = 4
-            case "d=2":
-                expected_num_c_links = 8
-            case _:
-                raise NotImplementedError(f"Test not implemented for dimension {dim}.")
-        for state in PHYSICAL_PLAQUETTE_STATES[dim_trunc_case]:
-            assert len(state) == 3,\
-                "States should be length-3 tuples of tuples (vertices, a-links, c-links)." \
-                f" Encountered state: {state}"
-            vertices = state[0]
-            a_links = state[1]
-            c_links = state[2]
-
-            vertices_are_valid = len(vertices) == expected_num_vertices \
-                and all(isinstance(vertex, int) for vertex in vertices)
-            assert vertices_are_valid is True, f"Encountered state with invalid vertices: {vertices}."
-
-            a_links_are_valid = len(a_links) == expected_num_a_links \
-                and all(isinstance(a_link, tuple) and len(a_link) == expected_iweight_length for a_link in a_links) \
-                and all(isinstance(iweight_elem, int) for a_link in a_links for iweight_elem in a_link)
-            assert a_links_are_valid is True, f"Encountered state with invalid active links: {a_links}."
-            c_links_are_valid = len(c_links) == expected_num_c_links \
-                and all(isinstance(c_link, tuple) and len(c_link) == expected_iweight_length for c_link in c_links) \
-                and all(isinstance(iweight_elem, int) for c_link in c_links for iweight_elem in c_link)
-            assert c_links_are_valid is True, f"Encountered state with invalid control links: {c_links}."
-
-        print("Test passed.")
-
-
-def _test_matrix_element_data_are_valid():
-    print("Checking that matrix element data are valid. WARNING: this can be slow.")
-    for dim_trunc_case in HAMILTONIAN_BOX_TERMS.keys():
-        print(f"Case: {dim_trunc_case}")
-        dim, trunc = dim_trunc_case.split(",")
-        trunc = trunc.strip()
-        current_iter = 0
-        for (state_f, state_i), mat_elem_val in HAMILTONIAN_BOX_TERMS[dim_trunc_case].items():
-            current_iter += 1
-            percent_done = current_iter/len(HAMILTONIAN_BOX_TERMS[dim_trunc_case])
-            # These cases are very slow because the data are large.
-            if dim_trunc_case == "d=3/2, T2" or dim_trunc_case == "d=2, T1":
-                print("Skipping slow test.")
-                break
-            print(f"Current status: {percent_done:.4%}", end='\r')
-            assert state_f in PHYSICAL_PLAQUETTE_STATES[dim_trunc_case], "Encountered state not in physical" \
-                f" plaquette state list: {state_f}."
-            assert state_i in PHYSICAL_PLAQUETTE_STATES[dim_trunc_case], "Encountered state not in physical" \
-                f" plaquette state list: {state_i}."
-            assert isinstance(mat_elem_val, (float, int)), f"Non-numeric matrix element: {mat_elem_val}."
-
-        if dim_trunc_case != "d=3/2, T2" and dim_trunc_case != "d=2, T1":
-            print("\nTest passed.")
-
-
-def _test_lattice_encoder_type_error_for_bad_lattice_arg():
-    print("Check that LatticeStateEncoder raises a TypeError if lattice isn't a LatticeDef.")
-    link_bitmap: IrrepBitmap = {
-        ONE: "00",
-        THREE: "10",
-        THREE_BAR: "01"
-    }
-    physical_states: List[PlaquetteState] = [
-        (
-            (0, 0, 0, 0),
-            (ONE, THREE, THREE, THREE_BAR),
-            (ONE, ONE, ONE, ONE)
-        ),
-        (
-            (0, 0, 0, 0),
-            (ONE, THREE, THREE_BAR, THREE_BAR),
-            (ONE, THREE, ONE, ONE)
-        ),
-        (
-            (0, 0, 0, 0),
-            (ONE, THREE_BAR, THREE, THREE_BAR),
-            (THREE, ONE, ONE, ONE)
-        )
-    ]
-    bad_lattice_arg = None
-    try:
-        LatticeStateEncoder(
-            link_bitmap=link_bitmap,
-            physical_plaquette_states=physical_states,
-            lattice=bad_lattice_arg)
-    except TypeError as e:
-        print(f"Test passed. Raised TypeError: {e}")
-        pass
-    else:
-        raise AssertionError("Failed to raise TypeError.")
-
-
-def _test_lattice_encoder_fails_if_plaquette_states_have_wrong_number_of_controls():
-    print(
-        "Raise a ValueError if the number of controls in the plaquette state data"
-        " is inconsistent with the lattice geometry."
-    )
-    link_bitmap: IrrepBitmap = {
-        ONE: "00",
-        THREE: "10",
-        THREE_BAR: "01"
-    }
-    physical_states: List[PlaquetteState] = [
-        (
-            (0, 0, 0, 0),
-            (ONE, THREE, THREE, THREE_BAR),
-            (ONE, ONE, ONE, ONE)
-        ),
-        (
-            (0, 0, 0, 0),
-            (ONE, THREE, THREE_BAR, THREE_BAR),
-            (ONE, THREE, ONE, ONE)
-        ),
-        (
-            (0, 0, 0, 0),
-            (ONE, THREE_BAR, THREE, THREE_BAR),
-            (THREE, ONE, ONE, ONE)
-        )
-    ]
-    lattice_d_2 = LatticeDef(2, 3)
-    assert lattice_d_2.n_control_links_per_plaquette == 8
-    try:
-        LatticeStateEncoder(link_bitmap, physical_states, lattice_d_2)
-    except ValueError as e:
-        print(f"Test passed. Raised ValueError: {e}")
-        pass
-    else:
-        raise AssertionError("Failed to raise ValueError")
-
-
-def _test_lattice_encoder_infers_correct_vertex_bitmaps():
-    print(
-        "Check that LatticeStateEncoder correctly infers (1) "
-        "the number of bits needed to encode vertices and (2) the right bitmaps."
-    )
-
-    # Case 1, d=3/2
-    lattice_d_3_2 = LatticeDef(1.5, 3)
-    good_link_bitmap: IrrepBitmap = {
-        ONE: "00",
-        THREE: "10",
-        THREE_BAR: "01"
-    }
-    good_physical_states: List[PlaquetteState] = [
-        (
-            (0, 0, 0, 0),
-            (ONE, THREE, THREE, THREE_BAR),
-            (ONE, ONE, ONE, ONE)
-        ),
-        (
-            (0, 0, 0, 0),
-            (ONE, THREE, THREE_BAR, THREE_BAR),
-            (ONE, THREE, ONE, ONE)
-        ),
-        (
-            (0, 0, 0, 1),
-            (ONE, THREE, THREE, THREE_BAR),
-            (ONE, ONE, ONE, ONE)
-        )
-    ]
-    expected_num_vertex_bits = 1
-    expected_vertex_bitmap = {
-        0: "0",
-        1: "1"
-    }
-    plaquette_states_str_rep = "\n\t".join(f"{item}" for item in good_physical_states)
-    print("\nCase:\n"
-          f"link bitmap = {good_link_bitmap}\n"
-          f"plaquette states =\n\t{plaquette_states_str_rep}\n"
-          f"expected num vertex bits = {expected_num_vertex_bits}\n"
-          f"expected vertex bitmap = {expected_vertex_bitmap}\n")
-    lattice_encoder = LatticeStateEncoder(
-        link_bitmap=good_link_bitmap,
-        physical_plaquette_states=good_physical_states,
-        lattice=lattice_d_3_2
-    )
-
-    assert lattice_encoder.expected_vertex_bit_string_length == expected_num_vertex_bits, f"Actual num vertex bits = {lattice_encoder.expected_vertex_bit_string_length}"
-    assert lattice_encoder.vertex_bitmap == expected_vertex_bitmap, f"Actual vertex bitmap = {lattice_encoder.vertex_bitmap}"
-    print("Test passed.")
-
-    # Case 2, d=2
-    lattice_d_2 = LatticeDef(2, 2)
-    good_link_bitmap: IrrepBitmap = {
-        ONE: "00",
-        THREE: "10",
-        THREE_BAR: "01"
-    }
-    good_physical_states: List[PlaquetteState] = [
-        (
-            (0, 0, 0, 0),
-            (ONE, THREE, THREE, THREE_BAR),
-            (ONE, ONE, ONE, ONE, ONE, ONE, ONE, ONE)
-        ),
-        (
-            (0, 0, 0, 0),
-            (ONE, THREE, THREE_BAR, THREE_BAR),
-            (ONE, THREE, ONE, ONE, ONE, ONE, ONE, ONE)
-        ),
-        (
-            (0, 0, 1, 1),
-            (ONE, THREE, THREE, THREE_BAR),
-            (ONE, ONE, ONE, ONE, ONE, ONE, ONE, ONE)
-        ),
-        (
-            (0, 0, 2, 0),
-            (ONE, THREE, THREE, THREE_BAR),
-            (ONE, ONE, ONE, ONE, ONE, ONE, ONE, ONE)
-        )
-    ]
-    expected_num_vertex_bits = 2
-    expected_vertex_bitmap = {
-        0: "00",
-        1: "01",
-        2: "10"
-    }
-    plaquette_states_str_rep = "\n\t".join(f"{item}" for item in good_physical_states)
-    print("\nCase:\n"
-          f"link bitmap = {good_link_bitmap}\n"
-          f"plaquette states =\n\t{plaquette_states_str_rep}\n"
-          f"expected num vertex bits = {expected_num_vertex_bits}\n"
-          f"expected vertex bitmap = {expected_vertex_bitmap}\n")
-    lattice_encoder = LatticeStateEncoder(
-        link_bitmap=good_link_bitmap,
-        physical_plaquette_states=good_physical_states,
-        lattice=lattice_d_2
-    )
-
-    assert lattice_encoder.expected_vertex_bit_string_length == expected_num_vertex_bits, f"Actual num vertex bits = {lattice_encoder.expected_vertex_bit_string_length}"
-    assert lattice_encoder.vertex_bitmap == expected_vertex_bitmap, f"Actual vertex bitmap = {lattice_encoder.vertex_bitmap}"
-    print("Test passed.")
-
-    # Case 3, d=2
-    good_link_bitmap: IrrepBitmap = {
-        ONE: "00",
-        THREE: "10",
-        THREE_BAR: "01"
-    }
-    good_physical_states: List[PlaquetteState] = [
-        (
-            (0, 0, 0, 0),
-            (ONE, THREE, THREE, THREE_BAR),
-            (ONE, ONE, ONE, ONE, ONE, ONE, ONE, ONE)
-        ),
-        (
-            (0, 0, 1, 0),
-            (ONE, THREE, THREE_BAR, THREE_BAR),
-            (ONE, THREE, ONE, ONE, ONE, ONE, ONE, ONE)
-        ),
-        (
-            (0, 0, 2, 1),
-            (ONE, THREE, THREE, THREE_BAR),
-            (ONE, ONE, ONE, ONE, ONE, ONE, ONE, ONE)
-        ),
-        (
-            (0, 0, 3, 0),
-            (ONE, THREE, THREE, THREE_BAR),
-            (ONE, ONE, ONE, ONE, ONE, ONE, ONE, ONE)
-        ),
-        (
-            (0, 0, 4, 0),
-            (ONE, THREE, THREE, THREE_BAR),
-            (ONE, ONE, ONE, ONE, ONE, ONE, ONE, ONE)
-        ),
-        (
-            (0, 0, 5, 0),
-            (ONE, THREE, THREE, THREE_BAR),
-            (ONE, ONE, ONE, ONE, ONE, ONE, ONE, ONE)
-        ),
-        (
-            (0, 0, 6, 0),
-            (ONE, THREE, THREE, THREE_BAR),
-            (ONE, ONE, ONE, ONE, ONE, ONE, ONE, ONE)
-        ),
-        (
-            (0, 0, 7, 0),
-            (ONE, THREE, THREE, THREE_BAR),
-            (ONE, ONE, ONE, ONE, ONE, ONE, ONE, ONE)
-        ),
-        (
-            (0, 0, 8, 0),
-            (ONE, THREE, THREE, THREE_BAR),
-            (ONE, ONE, ONE, ONE, ONE, ONE, ONE, ONE)
-        )
-    ]
-    expected_num_vertex_bits = 4
-    expected_vertex_bitmap = {
-        0: "0000",
-        1: "0001",
-        2: "0010",
-        3: "0011",
-        4: "0100",
-        5: "0101",
-        6: "0110",
-        7: "0111",
-        8: "1000"
-    }
-    plaquette_states_str_rep = "\n\t".join(f"{item}" for item in good_physical_states)
-    print("\nCase:\n"
-          f"link bitmap = {good_link_bitmap}\n"
-          f"plaquette states =\n\t{plaquette_states_str_rep}\n"
-          f"expected num vertex bits = {expected_num_vertex_bits}\n"
-          f"expected vertex bitmap = {expected_vertex_bitmap}\n")
-    lattice_encoder = LatticeStateEncoder(
-        link_bitmap=good_link_bitmap,
-        physical_plaquette_states=good_physical_states,
-        lattice=lattice_d_2
-    )
-
-    assert lattice_encoder.expected_vertex_bit_string_length == expected_num_vertex_bits, f"Actual num vertex bits = {lattice_encoder.expected_vertex_bit_string_length}"
-    assert lattice_encoder.vertex_bitmap == expected_vertex_bitmap, f"Actual vertex bitmap = {lattice_encoder.vertex_bitmap}"
-    print("Test passed.")
-
-    # Case 4, d=3/2,
-    # since all vertex singlets are trivial.
-    good_link_bitmap: IrrepBitmap = {
-        ONE: "00",
-        THREE: "10",
-        THREE_BAR: "01"
-    }
-    good_physical_states: List[PlaquetteState] = [
-        (
-            (0, 0, 0, 0),
-            (ONE, THREE, THREE, THREE_BAR),
-            (ONE, ONE, ONE, ONE)
-        ),
-        (
-            (0, 0, 0, 0),
-            (ONE, THREE, THREE_BAR, THREE_BAR),
-            (ONE, THREE, ONE, ONE)
-        ),
-        (
-            (0, 0, 0, 0),
-            (ONE, THREE_BAR, THREE, THREE_BAR),
-            (THREE, ONE, ONE, ONE)
-        )
-    ]
-    expected_num_vertex_bits = 0
-    expected_vertex_bitmap = {}
-    plaquette_states_str_rep = "\n\t".join(f"{item}" for item in good_physical_states)
-    print("\nCase:\n"
-          f"link bitmap = {good_link_bitmap}\n"
-          f"plaquette states =\n\t{plaquette_states_str_rep}\n"
-          f"expected num vertex bits = {expected_num_vertex_bits}\n"
-          f"expected vertex bitmap = {expected_vertex_bitmap}\n")
-    lattice_encoder = LatticeStateEncoder(
-        link_bitmap=good_link_bitmap,
-        physical_plaquette_states=good_physical_states,
-        lattice=lattice_d_3_2
-    )
-
-    assert lattice_encoder.expected_vertex_bit_string_length == expected_num_vertex_bits, f"Actual num vertex bits = {lattice_encoder.expected_vertex_bit_string_length}"
-    assert lattice_encoder.vertex_bitmap == expected_vertex_bitmap, f"Actual vertex bitmap = {lattice_encoder.vertex_bitmap}"
-    print("Test passed.")
-
-
-def _test_lattice_encoder_infers_correct_plaquette_length():
-    print(
-        "Check that LatticeStateEncoder correctly infers the number of qubits per plaquette."
-    )
-    expected_num_controls_dict = {
-        "d=3/2": 1*4,
-        "d=2": 2*4,
-        "d=3": 4*4
-    }
-    # Case: d=3/2, no trivial multiplicites
-    link_bitmap: IrrepBitmap = {
-        ONE: "00",
-        THREE: "10",
-        THREE_BAR: "01"
-    }
-    physical_states: List[PlaquetteState] = [
-        (
-            (0, 0, 0, 0),
-            (ONE, THREE, THREE, THREE_BAR),
-            (ONE, ONE, ONE, ONE)
-        ),
-        (
-            (0, 0, 0, 0),
-            (ONE, THREE, THREE_BAR, THREE_BAR),
-            (ONE, THREE, ONE, ONE)
-        ),
-        (
-            (0, 0, 0, 0),
-            (ONE, THREE_BAR, THREE, THREE_BAR),
-            (THREE, ONE, ONE, ONE)
-        )
-    ]
-    lattice_d_3_2 = LatticeDef(1.5, 3)
-    # N_qubits_per_link * (N_control links + N active links) + 4*N_qubits_per_vertex
-    expected_qubits_per_plaquette = (2 * (4 + 4)) + (4 * 0)
-
-    plaquette_states_str_rep = "\n\t".join(f"{item}" for item in physical_states)
-    print("\nCase:\n"
-          f"link bitmap = {link_bitmap}\n"
-          f"plaquette states =\n\t{plaquette_states_str_rep}\n"
-          f"expected num plaquette qubits = {expected_qubits_per_plaquette}\n")
-    lattice_encoder = LatticeStateEncoder(link_bitmap, physical_states, lattice_d_3_2)
-    assert lattice_encoder.expected_plaquette_bit_string_length == expected_qubits_per_plaquette, \
-        f"Wrong actual plaquette qubit count inferred: {lattice_encoder.expected_plaquette_bit_string_length}"
-    print("Test passed.")
-
-    # Case: d=3/2, nontrivial multiplicities
-    physical_states = [
-        (
-            (0, 0, 0, 0),
-            (ONE, THREE, THREE, THREE_BAR),
-            (ONE, ONE, ONE, ONE)
-        ),
-        (
-            (0, 0, 0, 1),
-            (ONE, THREE, THREE, THREE_BAR),
-            (ONE, ONE, ONE, ONE)
-        ),
-        (
-            (0, 0, 0, 0),
-            (ONE, THREE, THREE_BAR, THREE_BAR),
-            (ONE, THREE, ONE, ONE)
-        ),
-        (
-            (0, 1, 0, 0),
-            (ONE, THREE, THREE_BAR, THREE_BAR),
-            (ONE, THREE, ONE, ONE)
-        ),
-        (
-            (0, 2, 0, 0),
-            (ONE, THREE, THREE_BAR, THREE_BAR),
-            (ONE, THREE, ONE, ONE)
-        ),
-        (
-            (0, 0, 0, 0),
-            (ONE, THREE_BAR, THREE, THREE_BAR),
-            (THREE, ONE, ONE, ONE)
-        )
-    ]
-    # N_qubits_per_link * (N_control links + N active links) + 4*N_qubits_per_vertex
-    expected_qubits_per_plaquette = (2 * (4 + 4)) + (4 * 2)
-
-    plaquette_states_str_rep = "\n\t".join(f"{item}" for item in physical_states)
-    print("\nCase:\n"
-          f"link bitmap = {link_bitmap}\n"
-          f"plaquette states =\n\t{plaquette_states_str_rep}\n"
-          f"expected num plaquette qubits = {expected_qubits_per_plaquette}\n")
-    lattice_encoder = LatticeStateEncoder(link_bitmap, physical_states, lattice_d_3_2)
-    assert lattice_encoder.expected_plaquette_bit_string_length == expected_qubits_per_plaquette, \
-        f"Wrong actual plaquette qubit count inferred: {lattice_encoder.expected_plaquette_bit_string_length}"
-    print("Test passed.")
-
-    # Case: d=2, nontrivial multiplicites
-    physical_states = [
-        (
-            (0, 0, 0, 0),
-            (ONE, THREE, THREE, THREE_BAR),
-            (ONE, ONE, ONE, ONE, ONE, ONE, ONE, ONE)
-        ),
-        (
-            (0, 0, 0, 1),
-            (ONE, THREE, THREE, THREE_BAR),
-            (ONE, ONE, ONE, ONE, ONE, ONE, ONE, ONE)
-        ),
-        (
-            (0, 0, 0, 2),
-            (ONE, THREE, THREE, THREE_BAR),
-            (ONE, ONE, ONE, ONE, ONE, ONE, ONE, ONE)
-        ),
-        (
-            (0, 0, 0, 3),
-            (ONE, THREE, THREE, THREE_BAR),
-            (ONE, ONE, ONE, ONE, ONE, ONE, ONE, ONE)
-        ),
-        (
-            (0, 0, 0, 4),
-            (ONE, THREE, THREE, THREE_BAR),
-            (ONE, ONE, ONE, ONE, ONE, ONE, ONE, ONE)
-        ),
-        (
-            (0, 1, 0, 0),
-            (ONE, THREE, THREE_BAR, THREE_BAR),
-            (ONE, THREE, ONE, ONE, THREE_BAR, ONE, ONE, ONE)
-        ),
-        (
-            (0, 2, 0, 0),
-            (ONE, THREE, THREE_BAR, THREE_BAR),
-            (ONE, THREE, ONE, ONE, THREE_BAR, ONE, ONE, ONE)
-        ),
-        (
-            (0, 0, 0, 0),
-            (ONE, THREE_BAR, THREE, THREE_BAR),
-            (ONE, THREE, ONE, ONE, THREE_BAR, ONE, ONE, ONE)
-        )
-    ]
-    lattice_d_2 = LatticeDef(2, 3)
-    # N_qubits_per_link * (N_control links + N active links) + 4*N_qubits_per_vertex
-    expected_qubits_per_plaquette = (2 * (8 + 4)) + (4 * 3)
-
-    plaquette_states_str_rep = "\n\t".join(f"{item}" for item in physical_states)
-    print("\nCase:\n"
-          f"link bitmap = {link_bitmap}\n"
-          f"plaquette states =\n\t{plaquette_states_str_rep}\n"
-          f"expected num plaquette qubits = {expected_qubits_per_plaquette}\n")
-    lattice_encoder = LatticeStateEncoder(link_bitmap, physical_states, lattice_d_2)
-    assert lattice_encoder.expected_plaquette_bit_string_length == expected_qubits_per_plaquette, \
-        f"Wrong actual plaquette qubit count inferred: {lattice_encoder.expected_plaquette_bit_string_length}"
-    print("Test passed.")
-
-    # Case: d=3, nontrivial multiplicities
-    physical_states = [
-        (
-            (0, 0, 0, 0),
-            (ONE, THREE, THREE, THREE_BAR),
-            (ONE,) * 16
-        ),
-        (
-            (0, 0, 0, 1),
-            (ONE, THREE, THREE, THREE_BAR),
-            (ONE,) * 16
-        ),
-        (
-            (0, 0, 0, 2),
-            (ONE, THREE, THREE, THREE_BAR),
-            (ONE,) * 16
-        ),
-        (
-            (0, 0, 0, 3),
-            (ONE, THREE, THREE, THREE_BAR),
-            (ONE,) * 16
-        ),
-        (
-            (0, 0, 0, 4),
-            (ONE, THREE, THREE, THREE_BAR),
-            (ONE,) * 16
-        ),
-        (
-            (0, 1, 0, 0),
-            (ONE, THREE, THREE_BAR, THREE_BAR),
-            (ONE,) * 16
-        ),
-        (
-            (0, 2, 0, 0),
-            (ONE, THREE, THREE_BAR, THREE_BAR),
-            (ONE,) * 16
-        ),
-        (
-            (0, 0, 0, 0),
-            (ONE, THREE_BAR, THREE, THREE_BAR),
-            (ONE,) * 16
-        )
-    ]
-    lattice_d_3 = LatticeDef(3, 3)
-    # N_qubits_per_link * (N_control links + N active links) + 4*N_qubits_per_vertex
-    expected_qubits_per_plaquette = (2 * (16 + 4)) + (4 * 3)
-
-    plaquette_states_str_rep = "\n\t".join(f"{item}" for item in physical_states)
-    print("\nCase:\n"
-          f"link bitmap = {link_bitmap}\n"
-          f"plaquette states =\n\t{plaquette_states_str_rep}\n"
-          f"expected num plaquette qubits = {expected_qubits_per_plaquette}\n")
-    lattice_encoder = LatticeStateEncoder(link_bitmap, physical_states, lattice_d_3)
-    assert lattice_encoder.expected_plaquette_bit_string_length == expected_qubits_per_plaquette, \
-        f"Wrong actual plaquette qubit count inferred: {lattice_encoder.expected_plaquette_bit_string_length}"
-    print("Test passed.")
-
-
-def _test_lattice_encoder_fails_on_bad_creation_args():
-    print("Checking that plaquette states list with differing lengths of controls causes ValueError.")
-    good_link_bitmap: IrrepBitmap = {
-        ONE: "00",
-        THREE: "10",
-        THREE_BAR: "01"
-    }
-    physical_states_inconsistent_control_lengths =  [
-        (
-            (0, 0, 0, 0),
-            (ONE, THREE, THREE, THREE_BAR),
-            (ONE, ONE, ONE, THREE)
-        ),
-        (
-            (0, 0, 0, 1),
-            (ONE, THREE, THREE, THREE_BAR),
-            (ONE, ONE, ONE, THREE, THREE, THREE, ONE, THREE_BAR)
-        )
-    ]
-    lattice_d_3_2 = LatticeDef(1.5, 2)
-    try:
-        LatticeStateEncoder(good_link_bitmap, physical_states_inconsistent_control_lengths, lattice_d_3_2)
-    except ValueError as e:
-        print(f"Test passed. Raised ValueError: {e}")
-    else:
-        raise AssertionError("No ValueError raised.")
-
-    
-    print("Checking that repeated physical plaquette states cause a ValueError.")
-    non_unique_physical_states: List[PlaquetteState] = [
-        (
-            (1, 1, 1, 1),
-            (ONE, THREE, THREE, THREE_BAR),
-            (ONE, ONE, ONE, ONE)
-        ),
-        (
-            (1, 1, 1, 1),
-            (ONE, THREE, THREE_BAR, THREE_BAR),
-            (ONE, THREE, ONE, ONE)
-        ),
-        (
-            (1, 1, 1, 1),
-            (ONE, THREE, THREE, THREE_BAR),
-            (ONE, ONE, ONE, ONE)
-        )
-    ]
-    try:
-        LatticeStateEncoder(
-            link_bitmap=good_link_bitmap,
-            physical_plaquette_states=non_unique_physical_states,
-            lattice=lattice_d_3_2
-        )
-    except ValueError as e:
-        print(f"Test passed. Raised ValueError: {e}")
-    else:
-        raise AssertionError("No ValueError raised.")
-
-    print("Checking that a link bitmap with non-unique bit string values causes ValueError.")
-    non_unique_link_bitmap: IrrepBitmap = {
-        ONE: "00",
-        THREE: "10",
-        THREE_BAR: "10"
-    }
-    good_physical_states: List[PlaquetteState] = [
-        (
-            (1, 1, 1, 1),
-            (ONE, THREE, THREE, THREE_BAR),
-            (ONE, ONE, ONE, ONE)
-        ),
-        (
-            (1, 1, 1, 1),
-            (ONE, THREE, THREE_BAR, THREE_BAR),
-            (ONE, THREE, ONE, ONE)
-        ),
-        (
-            (1, 1, 1, 2),
-            (ONE, THREE, THREE, THREE_BAR),
-            (ONE, ONE, ONE, ONE)
-        )
-    ]
-    try:
-        LatticeStateEncoder(non_unique_link_bitmap, good_physical_states, lattice_d_3_2)
-    except ValueError as e:
-        print(f"Test passed. Raised ValueError: {e}")
-    else:
-        raise AssertionError("No ValueError raised.")
-
-    print("Checking that a link bitmap with bit strings of different lengths causes ValueError.")
-    link_bitmap_different_string_lengths = {
-        ONE: "00",
-        THREE: "10",
-        THREE_BAR: "010"
-    }
-    try:
-        LatticeStateEncoder(link_bitmap_different_string_lengths, good_physical_states, lattice_d_3_2)
-    except ValueError as e:
-        print(f"Test passed. Raised ValueError: {e}")
-    else:
-        raise AssertionError("No ValueError raised.")
-
-
-def _test_encode_decode_various_links():
-    lattice_d_3_2 = LatticeDef("3/2", 3)
-    link_bitmap = {
-        ONE: "00",
-        THREE: "10",
-        EIGHT: "11"
-    }
-    # Test data, not physically meaningful but has right format for creating creating an encoder.
-    physical_plaquette_states = [
-        (
-            (0, 0, 0, 0),
-            (ONE, THREE, THREE_BAR, THREE_BAR),
-            (ONE, ONE, ONE, ONE)
-        ),
-        (
-            (0, 0, 0, 0),
-            (ONE, THREE, THREE_BAR, THREE_BAR),
-            (ONE, THREE, ONE, ONE)
-        )
-    ]
-    lattice_encoder = LatticeStateEncoder(link_bitmap, physical_plaquette_states, lattice_d_3_2)
-
-    print("Checking that the following link_bitmap is used to correctly encode/decode links:")
-    print(link_bitmap)
-    for link_state, bit_string_encoding in link_bitmap.items():
-        result_encoding = lattice_encoder.encode_link_state_as_bit_string(link_state)
-        result_decoding = lattice_encoder.decode_bit_string_to_link_state(bit_string_encoding)
-        assert result_encoding == bit_string_encoding, f"(result != expected): {result_encoding} != {bit_string_encoding}"
-        assert result_decoding == link_state, f"(result != expected): {result_decoding} != {link_state}"
-        print(f"Test passed. Validated {bit_string_encoding} <-> {link_state}")
-
-    print("Verifying that unknown bit string is decoded to None.")
-    assert lattice_encoder.decode_bit_string_to_link_state("01") is None
-    print("Test passed.")
-
-
-def _test_encode_decode_various_vertices():
-    lattice_d_3_2 = LatticeDef("3/2", 3)
-    link_bitmap = {
-        ONE: "00",
-        THREE: "10",
-        EIGHT: "11"
-    }
-    # Should generate a bitmap to length-2 bitstrings for vertices.
-    physical_plaquette_states = [
-        (
-            (0, 0, 0, 0),
-            (ONE, THREE, THREE_BAR, THREE_BAR),
-            (ONE, ONE, ONE, ONE)
-        ),
-        (
-            (0, 0, 1, 0),
-            (ONE, THREE, THREE_BAR, THREE_BAR),
-            (ONE, ONE, ONE, ONE)
-        ),
-        (
-            (0, 0, 2, 0),
-            (ONE, THREE, THREE_BAR, THREE_BAR),
-            (ONE, ONE, ONE, ONE)
-        ),
-        (
-            (0, 0, 0, 0),
-            (ONE, THREE, THREE_BAR, THREE_BAR),
-            (ONE, THREE, ONE, ONE)
-        )
-    ]
-    lattice_encoder = LatticeStateEncoder(link_bitmap, physical_plaquette_states, lattice_d_3_2)
-    expected_vertex_bitmap = {
-        0: "00",
-        1: "01",
-        2: "10"
-    }
-
-    print(f"Checking that the following vertex_bitmap is generated for encoding/decoding vertices:\n{expected_vertex_bitmap}")
-
-    for multiplicity_index, bit_string_encoding in expected_vertex_bitmap.items():
-        result_encoding = lattice_encoder.encode_vertex_state_as_bit_string(multiplicity_index)
-        result_decoding = lattice_encoder.decode_bit_string_to_vertex_state(bit_string_encoding)
-        assert result_encoding == bit_string_encoding, f"(result != expected): {result_encoding} != {bit_string_encoding}"
-        assert result_decoding == multiplicity_index, f"(result != expected): {result_decoding} != {multiplicity_index}"
-        print(f"Test passed. Validated {bit_string_encoding} <-> {multiplicity_index}")
-
-    print("Verifying that unknown bit string is decoded to None.")
-    assert lattice_encoder.decode_bit_string_to_vertex_state("11") is None
-    print("Test passed.")
-
-
-def _test_encoding_malformed_plaquette_fails():
-    lattice_d_3_2 = LatticeDef(1.5, 4)
-    lattice_encoder = LatticeStateEncoder(
-        link_bitmap=IRREP_TRUNCATION_DICT_1_3_3BAR_6_6BAR_8,
-        physical_plaquette_states=PHYSICAL_PLAQUETTE_STATES["d=3/2, T2"],
-        lattice=lattice_d_3_2
-    )
-
-    print("Checking that encoding a wrong-length plaquette fails.")
-    plaquette_wrong_length: PlaquetteState = (
-        (0, 0, 0, 0),
-        (ONE, ONE, ONE, ONE),
-        (ONE, ONE, ONE, ONE),
-        (ONE, ONE, ONE, SIX)
-    )
-    try:
-        lattice_encoder.encode_plaquette_state_as_bit_string(plaquette_wrong_length)
-    except ValueError as e:
-        print(f"Test passed. Raised ValueError:\n{e}")
-    else:
-        raise AssertionError("Test failed. No ValueError raised.")
-
-    print("Checking that encoding a plaquette with the wrong data types for vertices, active links, or control links fails.")
-    plaquette_bad_vertex_data: PlaquetteState = (
-        (0, 0, "zero", 0),
-        (ONE, ONE, ONE, ONE),
-        (ONE, ONE, ONE, ONE),
-    )
-    plaquette_bad_a_link_data: PlaquetteState = (
-        (0, 0, 0, 0),
-        (ONE, ONE, (0, 0), ONE),
-        (ONE, ONE, ONE, ONE),
-    )
-    plaquette_bad_c_link_data: PlaquetteState = (
-        (0, 0, 0, 0),
-        (ONE, ONE, ONE, ONE),
-        (ONE, ONE, (0, 0), ONE),
-    )
-    cases = {
-        "Vertex test": plaquette_bad_vertex_data,
-        "Active link test": plaquette_bad_a_link_data,
-        "Control link test": plaquette_bad_c_link_data
-    }
-    for test_name, test_data in cases.items():
-        try:
-            lattice_encoder.encode_plaquette_state_as_bit_string(test_data)
-        except ValueError as e:
-            print(f"{test_name} passed. Raised ValueError:\n{e}")
-        else:
-            raise AssertionError("Test failed. No ValueError raised.")
-
-    print("Checking that encoding a plaquette which has too many vertices, active links, or control links fails.")
-    plaquette_too_many_vertices: PlaquetteState = (
-        (0, 0, 0, 0, 1),
-        (ONE, ONE, ONE, ONE),
-        (SIX, SIX, SIX, SIX_BAR)
-    )
-    plaquette_too_many_a_links: PlaquetteState = (
-        (0, 0, 0, 1),
-        (ONE, ONE, ONE, ONE, THREE),
-        (SIX, SIX, SIX, SIX_BAR)
-    )
-    plaquette_too_many_c_links: PlaquetteState = (
-        (0, 0, 1, 0),
-        (ONE, ONE, ONE, ONE),
-        (SIX, SIX_BAR, EIGHT)
-    )
-    cases = {
-        "Vertex test": plaquette_too_many_vertices,
-        "Active link test": plaquette_too_many_a_links,
-        "Control link test": plaquette_too_many_c_links
-    }
-    for test_name, test_data in cases.items():
-        try:
-            lattice_encoder.encode_plaquette_state_as_bit_string(test_data)
-        except ValueError as e:
-            print(f"{test_name} passed. Raised ValueError:\n{e}")
-        else:
-            raise AssertionError("Test failed. No ValueError raised.")
-
-
-def _test_encoding_good_plaquette():
-    print("Check that the encoding some known plaquette yields the expected results.")
-
-    # Set up needed encoders. TODO implement d=3 test.
-    # d=3/2 T2 and d=2 T1 should have a single bit for multiplicity encoding.
-    lattice_d_3_2 = LatticeDef(1.5, 3)
-    lattice_d_2 = LatticeDef(2, 2)
-    l_encoder_d_3_2_T1 = LatticeStateEncoder(IRREP_TRUNCATION_DICT_1_3_3BAR, PHYSICAL_PLAQUETTE_STATES["d=3/2, T1"], lattice_d_3_2)
-    l_encoder_d_3_2_T2 = LatticeStateEncoder(IRREP_TRUNCATION_DICT_1_3_3BAR_6_6BAR_8, PHYSICAL_PLAQUETTE_STATES["d=3/2, T2"], lattice_d_3_2)
-    l_encoder_d_2_T1 = LatticeStateEncoder(IRREP_TRUNCATION_DICT_1_3_3BAR, PHYSICAL_PLAQUETTE_STATES["d=2, T1"], lattice_d_2)
-
-    # Construct test data.
-    plaquette_d_3_2_T1 = (
-        (0, 0, 0, 0),
-        (ONE, THREE, THREE_BAR, ONE),
-        (ONE, ONE, ONE, THREE_BAR)
-    )
-    expected_plaquette_d_3_2_T1_bit_string = "00100100" + "00000001" # a links + c links
-    plaquette_d_3_2_T2 = (
-        (0, 1, 0, 0),
-        (SIX, EIGHT, THREE_BAR, ONE),
-        (ONE, ONE, SIX_BAR, THREE_BAR)
-    )
-    expected_plaquette_d_3_2_T2_bit_string = "0100" + "110111001000" + "000000011001" # v + a links + c links
-    plaquette_d_2_T1 = (
-        (0, 0, 1, 0),
-        (THREE, THREE, THREE_BAR, THREE_BAR),
-        (ONE, ONE, THREE_BAR, THREE_BAR, THREE, THREE, THREE, ONE)
-    )
-    expected_plaquette_d_2_T1_bit_string = "0010" + "10100101" + "0000010110101000" # v + a links + c links
-    cases = [
-        (l_encoder_d_3_2_T1, plaquette_d_3_2_T1, expected_plaquette_d_3_2_T1_bit_string),
-        (l_encoder_d_3_2_T2, plaquette_d_3_2_T2, expected_plaquette_d_3_2_T2_bit_string),
-        (l_encoder_d_2_T1, plaquette_d_2_T1, expected_plaquette_d_2_T1_bit_string)
-    ]
-    for lattice_encoder, input_plaquette_state, expected_bit_string_encoding in cases:
-        print(f"Encoding state {input_plaquette_state}.")
-        actual_bit_string_encoding = lattice_encoder.encode_plaquette_state_as_bit_string(input_plaquette_state)
-        assert actual_bit_string_encoding == expected_bit_string_encoding, "Encoding error. " \
-            f"The state {input_plaquette_state} should encode as {expected_bit_string_encoding}. " \
-            f"Instead obtained: {actual_bit_string_encoding}."
-        print("Test passed.")
-
-
-# This test is a little bit slow.
-def _test_all_mag_hamiltonian_plaquette_states_have_unique_bit_string_encoding():
-    """
-    Check that all plaquette states have unique bitstring encodings.
-
-    Attempts encoding the following cases:
-    - d=3/2, T1
-    - d=3/2, T1p
-    - d=3/2, T2
-    - d=2, T1
-    """
-    # dim_trunc_str, expected_plaquette_bit_length, LatticeDef
-    # Each expected_bitlength = 4 * (2 * (dim - 1) + 1) * n_link_qubits + 4 * n_vertex_qubits for the corresponding case. This is just (n_control_links + n_active_links) * n_link_qubits + n_vertices * n_vertex_qubits.
-    cases = [
-        ("d=3/2, T1", (4 * (2 * (3/2 - 1) + 1) * 2) + 4*0, LatticeDef(1.5, 3)),
-        ("d=3/2, T2", (4 * (2 * (3/2 - 1) + 1) * 3) + 4*1, LatticeDef(1.5, 3)),
-        ("d=2, T1", (4 * (2 * (2 - 1) + 1) * 2) + 4*1, LatticeDef(2, 3))
-    ]
-    print(
-        "Checking that there is a unique bit string encoding available for all "
-        "the plaquette states appearing in all the matrix elements for the "
-        f"following cases:\n{cases}."
-    )
-    for current_dim_trunc_str, current_expected_bitlength, current_lattice in cases:
-        dim_str, trunc_str = current_dim_trunc_str.split(",")
-        dim_str = dim_str.strip()
-        trunc_str = trunc_str.strip()
-        # Make encoder instance.
-        link_bitmap = IRREP_TRUNCATION_DICT_1_3_3BAR if \
-                trunc_str == "T1" else IRREP_TRUNCATION_DICT_1_3_3BAR_6_6BAR_8
-        lattice_encoder = LatticeStateEncoder(
-            link_bitmap, PHYSICAL_PLAQUETTE_STATES[current_dim_trunc_str], lattice=current_lattice)
-        
-        print(f"Case {current_dim_trunc_str}.\nConfirming all initial and final states "
-              "appearing in the physical plaquette states list can be succesfully encoded. Using the bitmaps:\n"
-              f"Link bitmap =  {lattice_encoder.link_bitmap}\n"
-              f"Vertex bitmap = {lattice_encoder.vertex_bitmap}")
-
-        # Get the set of unique plaquette states.
-        all_plaquette_states = set([
-            final_and_initial_state_tuple[0] for final_and_initial_state_tuple in HAMILTONIAN_BOX_TERMS[current_dim_trunc_str].keys()] + [
-                final_and_initial_state_tuple[1] for final_and_initial_state_tuple in HAMILTONIAN_BOX_TERMS[current_dim_trunc_str].keys()
-            ])
-
-        # Attempt encodings and check for uniqueness.
-        all_encoded_plaquette_bit_strings = []
-        for plaquette_state in all_plaquette_states:
-            plaquette_state_bit_string = lattice_encoder.encode_plaquette_state_as_bit_string(plaquette_state)
-            assert len(plaquette_state_bit_string) == current_expected_bitlength, f"len(plaquette_state_bit_string) == {len(plaquette_state_bit_string)}; expected len == {current_expected_bitlength}."
-            all_encoded_plaquette_bit_strings.append(plaquette_state_bit_string)
-        n_unique_plaquette_encodings = len(set(all_encoded_plaquette_bit_strings))
-        assert n_unique_plaquette_encodings == len(all_plaquette_states), f"Encountered {n_unique_plaquette_encodings} unique bit strings encoding {len(all_plaquette_states)} unique plaquette states."
-
-        print("Test passed.")
-
-
-def _test_bit_string_decoding_to_plaquette():
-    # Check that decoding of bit strings is as expected.
-    # Case data tuple format:
-    # case_name, encoded_plaquette, vertex_bitmap, link_bitmap, expected_decoded_plaquette.
-    # Note that the data were manually constructed by irrep encoding bitmaps
-    # with data in vertex singlet json files.
-    cases = [
-        (
-            "d=3/2, T1",
-            "10101001" + "00001110", # active links + control links (one of which is in a garbage state)
-            LatticeDef(3/2, 3),
-            IRREP_TRUNCATION_DICT_1_3_3BAR,
-            (
-                (None, None, None, None),  # When no vertex bitmap needed, should get back None for decoded vertices.
-                (THREE, THREE, THREE, THREE_BAR),
-                (ONE, ONE, None, THREE)  # Garbage control link should decode to None
-            )
-        ),
-        (
-            "d=3/2, T2",
-            "0001" + "110111000001" + "000000111011",  # vertex multiplicities + active links + control links
-            LatticeDef(3/2, 3),
-            IRREP_TRUNCATION_DICT_1_3_3BAR_6_6BAR_8,
-            (
-                (0, 0, 0, 1),
-                (SIX, EIGHT, ONE, THREE_BAR),
-                (ONE, ONE, EIGHT, SIX_BAR)
-            )
-        ),
-        (
-            "d=2, T1",
-            "1011" + "00000010" + "0101011010000100",  # vertex multiplicities + active links + control links
-            LatticeDef(2, 2),
-            IRREP_TRUNCATION_DICT_1_3_3BAR,
-            (
-                (1, 0, 1, 1),
-                (ONE, ONE, ONE, THREE),
-                (THREE_BAR, THREE_BAR, THREE_BAR, THREE, THREE, ONE, THREE_BAR, ONE)
-            )
-        )
-    ]
-
-    print("Checking decoding of bit strings corresponding to gauge-invariant plaquette states.")
-
-    for current_dim_trunc_str, encoded_plaquette, current_lattice, link_bitmap, expected_decoded_plaquette in cases:
-        print(f"Checking plaquette bit string decoding for a {current_dim_trunc_str} plaquette...")
-        lattice_encoder = LatticeStateEncoder(
-            link_bitmap,
-            PHYSICAL_PLAQUETTE_STATES[current_dim_trunc_str],
-            current_lattice
-        )
-        resulting_decoded_plaquette = lattice_encoder.decode_bit_string_to_plaquette_state(encoded_plaquette)
-        assert resulting_decoded_plaquette == expected_decoded_plaquette, f"Expected: {expected_decoded_plaquette}\nEncountered: {resulting_decoded_plaquette}"
-        print(f"Test passed.\n{encoded_plaquette} successfully decoded to {resulting_decoded_plaquette}.")
-
-
-def _test_decoding_garbage_bit_strings_result_in_none():
-    print("Checking that various garbage bit string correctly decode to 'None'.")
-    # This should map to something since it's possible for noise to result in such states.
-    link_bitmap = {
-        ONE: "000",
-        THREE: "100",
-        EIGHT: "101",
-        SIX: "111",
-        SIX_BAR: "010"
-    }
-    physical_states = [
-        (
-            (0, 0, 0, 0),
-            (ONE, ONE, ONE, ONE),
-            (ONE, ONE, ONE, ONE)
-        ),
-        (
-            (0, 0, 1, 0),
-            (ONE, ONE, ONE, ONE),
-            (ONE, ONE, ONE, ONE)
-        ),
-        (
-            (0, 0, 2, 0),
-            (ONE, ONE, ONE, ONE),
-            (ONE, ONE, ONE, ONE)
-        ),
-        (
-            (0, 0, 0, 0),
-            (THREE, ONE, EIGHT, ONE),
-            (ONE, SIX_BAR, ONE, ONE)
-        )
-    ]
-    lattice = LatticeDef(1.5, 4)
-    lattice_encoder = LatticeStateEncoder(link_bitmap, physical_states, lattice)
-
-    # Link, vertex, and plaquette test data.
-    bad_encoded_link = "001"
-    bad_encoded_vertex = "11"   # Max multiplicity in test data is 2 -> 10 in binary.
-    vertex_bitstring = "00" + "00" + bad_encoded_vertex + "10"
-    a_link_bitstring = "000" + "000" + bad_encoded_link + "100"
-    c_link_bitstring = bad_encoded_link + "000" + "000" + "010"
-    encoded_plaquette_some_links_and_vertices_good_others_bad = \
-        vertex_bitstring + a_link_bitstring + c_link_bitstring
-    expected_decoded_plaquette_some_links_and_vertices_good_others_bad = (
-        (0, 0, None, 2),
-        (ONE, ONE, None, THREE),
-        (None, ONE, ONE, SIX_BAR)
-    )
-
-    print(f"Checking {bad_encoded_link} decodes to None using the link bitmap: {link_bitmap}")
-    assert lattice_encoder.decode_bit_string_to_link_state(bad_encoded_link) is None
-    print("Test passed.")
-
-    print(f"Checking {bad_encoded_vertex} decodes to None using the vertex bitmap: {lattice_encoder.vertex_bitmap}")
-    assert lattice_encoder.decode_bit_string_to_vertex_state(bad_encoded_vertex) is None
-    print("Test passed.")
-
-    print(f"Checking {encoded_plaquette_some_links_and_vertices_good_others_bad} decodes to the plaquette:\n {expected_decoded_plaquette_some_links_and_vertices_good_others_bad}")
-    decoded_plaquette = lattice_encoder.decode_bit_string_to_plaquette_state(encoded_plaquette_some_links_and_vertices_good_others_bad)
-    assert decoded_plaquette  == expected_decoded_plaquette_some_links_and_vertices_good_others_bad, f"(decoded != expected): {decoded_plaquette}\n!=\n{expected_decoded_plaquette_some_links_and_vertices_good_others_bad}"
-    print("Test passed.")
-
-
-def _test_decoding_fails_when_len_bit_string_doesnt_match_bitmaps():
-    # This should map to something since it's possible for noise to result in such states.
-    link_bitmap = {
-        ONE: "000",
-        THREE: "100",
-        EIGHT: "101",
-        SIX: "111",
-        SIX_BAR: "010"
-    }
-    # Test data, not physically meaningful but has right format for creating creating an encoder.
-    physical_states = [
-        (
-            (0, 0, 0, 0),
-            (ONE, ONE, ONE, ONE),
-            (ONE, ONE, ONE, ONE, ONE, ONE, ONE, ONE)
-        ),
-        (
-            (0, 0, 1, 0),
-            (ONE, ONE, ONE, ONE),
-            (ONE, ONE, ONE, ONE, ONE, ONE, ONE, ONE)
-        ),
-        (
-            (0, 0, 2, 0),
-            (ONE, ONE, ONE, ONE),
-            (ONE, ONE, ONE, ONE, ONE, ONE, ONE, ONE)
-        ),
-        (
-            (0, 0, 0, 0),
-            (THREE, ONE, EIGHT, ONE),
-            (ONE, SIX_BAR, ONE, ONE, ONE, ONE, ONE, ONE)
-        )
-    ]
-    lattice = LatticeDef(2, 2)
-    lattice_encoder = LatticeStateEncoder(link_bitmap, physical_states, lattice)
-
-    print("Testing that decoding links/vertices/plaquettes fails with wrong length bit string.")
-    print(f"Using link bitmap: {link_bitmap}")
-    print(f"Using vertex bitmap: {lattice_encoder.vertex_bitmap}")
-
-    # Set up test data.
-    expected_link_bit_string_length = 3  # Based on test data.
-    expected_vertex_bit_string_length = 2  # Based on test data.
-    expected_plaquette_bit_string_length = 4 * expected_vertex_bit_string_length + 12 * expected_link_bit_string_length  # Should equal 44 in d = 2 with the above link encoding and physical states.
-    bad_length_link_bit_string = "10"
-    bad_length_vertex_bit_string = "101"
-    bad_length_plaquette_bit_string = "000000010000100011101"
-    assert len(bad_length_link_bit_string) != expected_link_bit_string_length
-    assert len(bad_length_vertex_bit_string) != expected_vertex_bit_string_length
-    assert len(bad_length_plaquette_bit_string) != expected_plaquette_bit_string_length
-
-    print(f"Checking link bit string {bad_length_link_bit_string} fails to decode.")
-    try:
-        lattice_encoder.decode_bit_string_to_link_state(bad_length_link_bit_string)
-    except ValueError as e:
-        print(f"Test passed. Raised ValueError: {e}")
-    else:
-        raise AssertionError("ValueError not raised.")
-
-    print(f"Checking vertex bit string {bad_length_vertex_bit_string} fails to decode.")
-    try:
-        lattice_encoder.decode_bit_string_to_vertex_state(bad_length_vertex_bit_string)
-    except ValueError as e:
-        print(f"Test passed. Raised ValueError: {e}")
-    else:
-        raise AssertionError("ValueError not raised.")
-
-    print(f"Checking plaquette bit string {bad_length_plaquette_bit_string} fails to decode.")
-    try:
-        lattice_encoder.decode_bit_string_to_plaquette_state(bad_length_plaquette_bit_string)
-    except ValueError as e:
-        print(f"Test passed. Raised ValueError: {e}")
-    else:
-        raise AssertionError("ValueError not raised.")
-
-
-def _run_tests():
-    _test_no_duplicate_physical_plaquette_states()
-    print()
-    _test_no_duplicate_matrix_elements()
-    print()
-    _test_physical_plaquette_state_data_are_valid()
-    print()
-    _test_matrix_element_data_are_valid()
-    print()
-    _test_lattice_encoder_type_error_for_bad_lattice_arg()
-    print()
-    _test_lattice_encoder_fails_if_plaquette_states_have_wrong_number_of_controls()
-    print()
-    _test_lattice_encoder_infers_correct_vertex_bitmaps()
-    print()
-    _test_lattice_encoder_infers_correct_plaquette_length()
-    print()
-    _test_lattice_encoder_fails_on_bad_creation_args()
-    print()
-    _test_encode_decode_various_links()
-    print()
-    _test_encode_decode_various_vertices()
-    print()
-    _test_encoding_malformed_plaquette_fails()
-    print()
-    _test_encoding_good_plaquette()
-    print()
-    _test_all_mag_hamiltonian_plaquette_states_have_unique_bit_string_encoding()
-    print()
-    _test_bit_string_decoding_to_plaquette()
-    print()
-    _test_decoding_garbage_bit_strings_result_in_none()
-    print()
-    _test_decoding_fails_when_len_bit_string_doesnt_match_bitmaps()
-    print()
-
-
-if __name__ == "__main__":
-    _run_tests()
-
-    print("All tests passed.")
->>>>>>> deb006f6
+        return [string[i:i+split_length] for i in range(0, len(string), split_length)]