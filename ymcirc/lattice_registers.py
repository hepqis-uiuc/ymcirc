--- conflicted
+++ resolved
@@ -78,9 +78,8 @@
         # Declare the actual QuantumRegister instances for lattice DoFs.
         self._initialize_qubit_registers(n_qubits_per_link, n_qubits_per_vertex)
 
-<<<<<<< HEAD
-        logger.info(f"Created LatticeRegisters with {self.n_total_qubits} qubits ({self.n_plaquettes} plaquettes, {self.n_links} links, {self.n_vertices} vertices).")
-=======
+        logger.info(f"Created {self}. Lattice has {self.n_total_qubits} qubits, {self.n_plaquettes} plaquettes, {self.n_links} links, and {self.n_vertices} vertices.")
+
     def __repr__(self):
         class_name = type(self).__name__
         size = self.shape[0]
@@ -89,7 +88,6 @@
     def __str__(self):
         lattice_geometry_str = LatticeDef(dimensions=self.dim, size=self.shape[0], periodic_boundary_conds=self.periodic_boundary_conds).__str__()
         return f"Quantum registers indexable on a lattice with the geometry: {lattice_geometry_str}"        
->>>>>>> 795d6b80
 
     def _validate_qubit_params(self, n_qubits_per_link: int = 1, n_qubits_per_vertex: int = 1):
         if n_qubits_per_vertex < 0:
