"""
A collection of utilities for building circuits.
"""
from __future__ import annotations
import copy
from ymcirc._abstract import LatticeDef
from ymcirc.conventions import PlaquetteState, LatticeStateEncoder, IRREP_TRUNCATION_DICT_1_3_3BAR, ONE, THREE, THREE_BAR
from ymcirc.lattice_registers import LatticeRegisters
from ymcirc.givens import (
    givens,
    LPFamily,
    bitstring_value_of_LP_family,
    givens_fused_controls,
    compute_LP_family,
    gray_to_index,
)
from ymcirc._abstract.lattice_data import Plaquette
from ymcirc.utilities import _check_circuits_logically_equivalent, _flatten_circuit
from math import ceil
from qiskit import transpile
from qiskit.circuit import QuantumCircuit, QuantumRegister
from qiskit.circuit.library.standard_gates import RXGate
from typing import List, Tuple, Set, Union, Dict
import numpy as np

# A list of tuples: (state bitstring1, state bitstring2, matrix element)
HamiltonianData = List[Tuple[str, str, float]]


class LatticeCircuitManager:
    """Class for creating quantum simulation circuits from LatticeRegister instances."""
    def __init__(
        self, lattice_encoder: LatticeStateEncoder, mag_hamiltonian: HamiltonianData
    ):
        """
        Create via a LatticeStateEncoder instance and magnetic Hamiltonian matrix elements.

        If the lattice defined by lattice_encoder is small and periodic, then the data in mag_hamiltonian
        will be filtered for consistency. "Small and periodic" means that the lattice has
        periodic boundary conditions, and is small enough that it is possible for a single
        physical lattice link to appear as control links on two different vertices in a given
        plaquette. In this situation, all matrix elements in the magnetic Hamiltonian
        for which the initial or the final state have distinct link state data on one of
        these "shared" control links are discarded, and "duplicate" control links
        are removed from the binary encoding of the plaquette states. This duplicate
        removal is done by removing all but the first instance of a repeated control
        link from the plaquette state.
        """
        # Copies to avoid inadvertently changing the behavior of the
        # LatticeCircuitManager instance.
        self._encoder = copy.deepcopy(lattice_encoder)
        self._mag_hamiltonian = copy.deepcopy(mag_hamiltonian)
        self._cached_mag_evol_circuit = None
        self._cached_mag_evol_params = {
            "coupling_g": None,
            "dt": None,
            "physical_states_for_control_pruning": None,
            "optimize_circuits": None,
            "control_fusion": None,
        }

        # Determine if lattice is small and periodic. If yes, filter out inconsistent Hamiltonian terms
        # and drop repeated references to the same physical control link in mag_hamiltonian bit strings.
        self._lattice_is_small = False
        self._lattice_is_periodic = False
        lattice_size_threshold_for_smallness = 2
        if not lattice_encoder.lattice_def.all_boundary_conds_periodic:
            raise NotImplementedError("Lattices with nonperiodic or mixed boundary conditions not yet supported.")
        else:
            self._lattice_is_periodic = True
        match lattice_encoder.lattice_def.dim:
            case 1.5:
                lattice_size = lattice_encoder.lattice_def.shape[0]
            case 2:
                lattice_size = lattice_encoder.lattice_def.shape[0]
                if lattice_size != lattice_encoder.lattice_def.shape[1]:
                    raise NotImplementedError("Non-square dim 2 lattices not yet supported.")
            case _:
                raise NotImplementedError(f"Dim {lattice_encoder.lattice_def.dim} lattice not yet supported.")
        self._lattice_is_small = True if lattice_size <= lattice_size_threshold_for_smallness else False

        
        if self._lattice_is_small is True and self._lattice_is_periodic is True:
            # Filter out magnetic Hamiltonian terms which are inconsistent (repeated control links must have the same value)
            filtered_and_trimmed_mag_hamiltonian: HamiltonianData = []
            for matrix_element in self._mag_hamiltonian:
                final_plaquette_state = lattice_encoder.decode_bit_string_to_plaquette_state(matrix_element[0])
                initial_plaquette_state = lattice_encoder.decode_bit_string_to_plaquette_state(matrix_element[1])
                final_state_has_inconsistent_controls = self._plaquette_state_has_inconsistent_controls(final_plaquette_state)
                initial_state_has_inconsistent_controls = self._plaquette_state_has_inconsistent_controls(initial_plaquette_state)
                
                if (final_state_has_inconsistent_controls is True) or (initial_state_has_inconsistent_controls is True):
                    # Matrix element includes plaquette states that are nonsensical on a small, periodic lattice. Skip it.
                    continue
                else:
                    # Matrix element is consistent on shared controls. Trim out duplicate control links, re-encode plaquettes as bitstring, and keep.
                    final_plaquette_state_trimmed_c_links = self._discard_duplicate_controls_from_plaquette_state(final_plaquette_state)
                    initial_plaquette_state_trimmed_c_links = self._discard_duplicate_controls_from_plaquette_state(initial_plaquette_state)
                    consistent_and_trimmed_matrix_element = (
                        lattice_encoder.encode_plaquette_state_as_bit_string(final_plaquette_state_trimmed_c_links, override_n_c_links_validation=True),
                        lattice_encoder.encode_plaquette_state_as_bit_string(initial_plaquette_state_trimmed_c_links, override_n_c_links_validation=True),
                        matrix_element[2]
                    )
                    filtered_and_trimmed_mag_hamiltonian.append(consistent_and_trimmed_matrix_element)

            # Update the magnetic Hamiltonian data with the trimmed, consistent matrix elements.
            self._mag_hamiltonian = filtered_and_trimmed_mag_hamiltonian

    # TODO modularize the logic for walking through a lattice.
    def create_blank_full_lattice_circuit(
        self, lattice: LatticeRegisters
    ) -> QuantumCircuit:
        """
        Return a blank quantum circuit with all link and vertex registers in lattice.

        Length-zero registers are skipped (relevant for d=3/2, T1 vertex registers.)

        The convention is to construct the circuit by iterating over all vertices,
        then for each vertex, to iterate over all the "positive" links leaving the vertex.
        The iteration over vertices is by ordering on the tuples denoting
        lattice coordinates.

        Example for d = 2 with periodic boundary conditions:

        (pbc)        (pbc)        (pbc)
          |            |            |
          |            |            |
          l16          l17          l18
          |            |            |
          |            |            |
        (0,2)--l13---(1,2)--l14---(2,2)--l15---- (pbc)
          |            |            |
          |            |            |
          l10          l11          l12
          |            |            |
          |            |            |
        (0,1)---l7---(1,1)---l8---(2,1)---l9---- (pbc)
          |            |            |
          |            |            |
          l4           l5           l6
          |            |            |
          |            |            |
        (0,0)---l1---(1,0)---l2---(2,0)---l3---- (pbc)


        Will be mapped to the ket

        |(0,0) l1 l4 (0,1) l7 l10 (0,2) l13 l16 (1,0) l2 l5 ...>

        where the left-most tensor factor is the top line in the circuit.

        In d=3/2, the "top" pbc links in the above diagram are omitted
        because they do not exist on that lattice.
        """
        all_lattice_registers: List[QuantumRegister] = []
        for vertex_address in lattice.vertex_addresses:
            # Add the current vertex, and the positive links connected to it.
            # Skip "top" in d = 3/2.
            current_vertex_reg = lattice.get_vertex(vertex_address)
            all_lattice_registers.append(current_vertex_reg)
            for positive_direction in range(1, ceil(lattice.dim) + 1):
                has_no_vertical_periodic_link_three_halves_case = (
                    lattice.dim == 1.5
                    and positive_direction > 1
                    and vertex_address[1] == 1
                )
                if has_no_vertical_periodic_link_three_halves_case:
                    continue

                current_link_reg = lattice.get_link(
                    (vertex_address, positive_direction)
                )
                all_lattice_registers.append(current_link_reg)

        return QuantumCircuit(*all_lattice_registers)

    def apply_electric_trotter_step(
        self,
        master_circuit: QuantumCircuit,
        lattice: LatticeRegisters,
        hamiltonian: list[float],
        coupling_g: float = 1.0,
        dt: float = 1.0,
    ) -> None:
        """
        Perform an electric Trotter step.

        Implementation uses CX and Zs to implement rotations of Z, I Paulis.
        The single link electric Trotter step is constructed through Z, I
        rotations (e.g. e^(i*coeff*IZZZI))). Such rotatons can be constructed
        through parity circuits (see section 4.2 of arXiv:1001.3855).

        Arguments:
            - master_circuit: A QuantumCircuit instance which is built from all
                              the QuantumRegister instances in lattice.
            - lattice: A LatticeRegisters instance which keeps track of all the
                       QuantumRegisters.
            - hamilonian: Pauli decompositon of the single link electric
                          Hamiltonian. The list hamiltonian is contains
                          coefficients s.t. for hamiltonian[i] = coeff, coeff
                          is coeff of bistring(i) with 'Z'=1 and 'I'=0 in the
                          bitstring.
            - coupling_g: The value of the strong coupling constant.
            - dt: The size of the Trotter time step.

        Returns:
            A new QuantumCircuit instance which is master_circuit with the
            electric Trotter step appended.
        """
        N = int(np.log2(len(hamiltonian)))
        angle_mod = ((coupling_g**2) / 2) * dt
        local_circuit = QuantumCircuit(N)

        # The parity circuit primitive of CXs and Zs.
        for i in range(len(hamiltonian)):
            locs = [
                loc
                for loc, bit in enumerate(str("{0:0" + str(N) + "b}").format(i))
                if bit == "1"
            ]
            for j in locs[:-1]:
                local_circuit.cx(j, locs[-1])
            if len(locs) != 0:
                local_circuit.rz(2 * angle_mod * hamiltonian[i], locs[-1])
            for j in locs[:-1]:
                local_circuit.cx(j, locs[-1])

        # Loop over links for electric Hamiltonian
        for link_address in lattice.link_addresses:
            link_qubits = [
                qubit for qubit in lattice.get_link((link_address[0], link_address[1]))
            ]
            master_circuit.compose(local_circuit, qubits=link_qubits, inplace=True)

    # TODO Can we get the circuits in a parameterized way?
    def apply_magnetic_trotter_step(
        self,
        master_circuit: QuantumCircuit,
        lattice: LatticeRegisters,
        coupling_g: float = 1.0,
        dt: float = 1.0,
        optimize_circuits: bool = True,
        physical_states_for_control_pruning: Union[None | Set[str]] = None,
        control_fusion: bool = False,
        cache_mag_evol_circuit: bool = True,
    ) -> None:
        """
        Add one magnetic Trotter step to the entire lattice circuit.

        This is done by iterating over every lattice vertex. At each vertex,
        there's an additional iteration over every "positive" plaquette.
        For each such plaquette, the plaquette-local magnetic Trotter step
        is appended to the circuit.

        Note that this modifies master_circuit directly rather than returning
        a new circuit!

        Arguments:
          - master_circuit: a QuantumCircuit instance which is built from all
                            the QuantumRegister instances in lattice.
          - lattice: a LatticeRegisters instance which keeps track of all the
                     QuantumRegisters.
          - coupling_g: The value of the strong coupling constant.
          - dt: the size of the Trotter time step.
          - optimize_circuits: if True, run the qiskit transpiler on each
                               internal givens rotation with the maximum
                               optimization level before composing with
                               master_circuit.
          - physical_states_for_control_pruning: The set of all physical states encoded as bitstrings.
                                                 If provided, control pruning of multi-control rotation
                                                 gate inside Givens rotation subcircuits will be attempted.
                                                 If the lattice is small and periodic, then duplicate control
                                                 links which are shared between vertices will be stripped
                                                 out first.
                                                 If None, no control pruning is attempted.
          - control_fusion: Optional boolian argument with the default set to False. If it's set
                            to be True, then LP families of givens rotations are first Gray code ordered,
                            then redundant controls are removed.
          - cache_mag_evol_circuit: Optional boolean argument to cache the magnetic Hamiltonian
                                    evolution circuit once generated, and forevermore use that.
        Returns:
          A new QuantumCircuit instance which is master_circuit with the
          Trotter step appended.
        """
        # Strip out redundant control links if physical state data provided and the lattice
        # is both small enough and periodic (so that the same physical links can be distinct controls).
        if (physical_states_for_control_pruning is not None) and (self._lattice_is_periodic is True) and (self._lattice_is_small is True):
            stripped_physical_states = []
            for plaquette_string in physical_states_for_control_pruning:
                plaquette_state = self._encoder.decode_bit_string_to_plaquette_state(plaquette_string)
                if self._plaquette_state_has_inconsistent_controls(plaquette_state) is True:
                    continue

                plaquette_state_c_links_stripped = self._discard_duplicate_controls_from_plaquette_state(plaquette_state)
                plaquette_state_c_links_stripped_bit_string = self._encoder.encode_plaquette_state_as_bit_string(
                    plaquette_state_c_links_stripped,
                    override_n_c_links_validation=True
                )
                stripped_physical_states.append(plaquette_state_c_links_stripped_bit_string)
            stripped_physical_states = set(stripped_physical_states)
            if len(stripped_physical_states) == 0:
                physical_states_for_control_pruning = None
            else:
                physical_states_for_control_pruning = stripped_physical_states
        
        # Create the magnetic Hamiltonian evolution circuit.
        mag_evol_recomputation_needed = (
            (self._cached_mag_evol_circuit is None)
            or (control_fusion != self._cached_mag_evol_params["control_fusion"])
            or (dt != self._cached_mag_evol_params["dt"])
            or (coupling_g != self._cached_mag_evol_params["coupling_g"])
            or (optimize_circuits != self._cached_mag_evol_params["optimize_circuits"])
            or (
                physical_states_for_control_pruning
                != self._cached_mag_evol_params["physical_states_for_control_pruning"]
            )
        )
        if cache_mag_evol_circuit is True and not mag_evol_recomputation_needed:
            print("Fetching cached magnetic evolution circuit.")
            plaquette_local_rotation_circuit = self._cached_mag_evol_circuit
        else:
            print("Building magnetic evolution circuit.")
            plaquette_local_rotation_circuit = self._build_mag_evol_circuit(
                control_fusion,
                physical_states_for_control_pruning,
                coupling_g,
                dt,
                optimize_circuits,
            )
            if cache_mag_evol_circuit is True:
                print("Storing magnetic evolution circuit in cache.")
                self._cached_mag_evol_circuit = plaquette_local_rotation_circuit
                self._cached_mag_evol_params = {
                    "coupling_g": coupling_g,
                    "dt": dt,
                    "physical_states_for_control_pruning": physical_states_for_control_pruning,
                    "optimize_circuits": optimize_circuits,
                    "control_fusion": control_fusion,
                }

        # Stitch magnetic Hamiltonian evolution circuit onto LatticeRegisters.
        # Vertex iteration loop.
        for vertex_address in lattice.vertex_addresses:
            # Skip creating "top vertex" plaquettes for d=3/2.
            has_no_vertical_periodic_link_three_halves_case = (
                lattice.dim == 1.5 and vertex_address[1] == 1
            )
            if has_no_vertical_periodic_link_three_halves_case:
                continue

            # Get the plaquettes for the current vertex.
            print(f"Fetching all positive plaquettes at vertex {vertex_address}.")
            has_only_one_positive_plaquette = lattice.dim == 1.5 or lattice.dim == 2
            if has_only_one_positive_plaquette:
                plaquettes: List[Plaquette] = [
                    lattice.get_plaquettes(vertex_address, 1, 2)
                ]
            else:
                plaquettes: List[Plaquette] = lattice.get_plaquettes(vertex_address)
            print(f"Found {len(plaquettes)} plaquette(s).")

            # For each plaquette, apply the the local Trotter step circuit.
            for plaquette in plaquettes:
                # Get qubits for the current plaquette.
                
                # Collect the local qubits for stitching purposes.
                vertex_multiplicity_qubits = []
                a_link_qubits = []
                c_link_qubits = []
                for register in plaquette.vertices:
                    for qubit in register:
                        vertex_multiplicity_qubits.append(qubit)
                for register in plaquette.active_links:
                    for qubit in register:
                        a_link_qubits.append(qubit)
                for c_link_idx, register in enumerate(plaquette.control_links_ordered):
                    # If lattice is small and has PBCs, skip redundant c_link registers.
                    if (self._lattice_is_small is True) and (self._lattice_is_periodic is True):
                        redundant_c_link_idxes_by_dim_dict = {
                            1.5 : [1, 3],
                            2: [3, 5, 6, 7]
                        }
                        try:
                            current_c_link_is_redundant = c_link_idx in redundant_c_link_idxes_by_dim_dict[self._encoder.lattice_def.dim]
                        except KeyError:
                            raise NotImplementedError(f"Dim {self._encoder.lattice_def.dim} lattice not yet supported.")
                        if current_c_link_is_redundant is True:
                            continue
                    
                    for qubit in register:
                        c_link_qubits.append(qubit)
                        
                # Now that we have the qubits for the current plaquette,
                # Stitch the local magnetic evolution circuit into master circuit.
                master_circuit.compose(
                    plaquette_local_rotation_circuit,
                    qubits=[
                        *vertex_multiplicity_qubits,
                        *a_link_qubits,
                        *c_link_qubits
                    ],
                    inplace=True
                )

    def _build_mag_evol_circuit(
        self,
        control_fusion: bool,
        physical_states_for_control_pruning: Union[None | Set[str]],
        coupling_g: float,
        dt: float,
        optimize_circuits: bool,
    ) -> QuantumCircuit:
        """Build the magnetic time-evolution circuit for a plaquette."""
        # Sort the bitstrings corresponding to transitions in the magnetic hamiltonian
        # into LP bins. This step also computes the angle of Givens rotation for each
        # pair of bitstrings.
        lp_bin = LatticeCircuitManager._sort_matrix_elements_into_lp_bins(
            self._mag_hamiltonian,
            coupling_g,
            dt,
        )
        if control_fusion is True:
            # Sort according to Gray-order.
            lp_bin = {
                k: lp_bin[k]
                for k in sorted(
                    lp_bin.keys(),
                    key=lambda x: gray_to_index(bitstring_value_of_LP_family(x)),
                )
            }
        # Iterate over all LP bins and apply givens rotation.
        plaquette_circ_n_qubits = len(
            self._mag_hamiltonian[0][0]
        )  # TODO this is a disgusting way to get the size of the magnetic evol circuit per plaquette.
        plaquette_local_rotation_circuit = QuantumCircuit(plaquette_circ_n_qubits)
        for lp_fam, lp_bin_w_angle in lp_bin.items():
            if control_fusion is True:
                fused_circ_for_lp_fam = givens_fused_controls(
                    lp_bin_w_angle, lp_fam, physical_states_for_control_pruning
                )
                plaquette_local_rotation_circuit.compose(
                    fused_circ_for_lp_fam, inplace=True
                )
            else:
                # If control fusion is turned off, givens rotation is applied individually
                # to all bitstrings.
                for bs1, bs2, angle in lp_bin_w_angle:
                    bs1_bs2_circuit = givens(
                        bs1, bs2, angle, physical_states_for_control_pruning
                    )
                    plaquette_local_rotation_circuit.compose(
                        bs1_bs2_circuit, inplace=True
                    )
            if optimize_circuits is True:
                plaquette_local_rotation_circuit = transpile(
                    plaquette_local_rotation_circuit, optimization_level=3
                )

        return plaquette_local_rotation_circuit

    def _plaquette_state_has_inconsistent_controls(self, plaquette: PlaquetteState) -> bool:
        """
        True if "shared" control links have different states; False otherwise.

        For d=3/2, this corresponds to c1 == c2 and c3 == c4.

        For d=2, this corresponds to c1 == c4, c2 == c7, c3 == c6, and c5 == c8.
        
        Note that this only makes sense on a small, periodic lattice, so a ValueError
        is raised if the lattice fails those checks.
        """
        if (self._lattice_is_periodic is False) or (self._lattice_is_small is False):
            raise ValueError("Plaquette state consistency check only makes sense on a small, periodic lattice.")

        c_links = plaquette[2]
        match self._encoder.lattice_def.dim:
            case 1.5:
                plaquette_state_has_inconsistent_controls = (
                    (c_links[0] != c_links[1]) or
                    (c_links[2] != c_links[3])
                )
            case 2:
                plaquette_state_has_inconsistent_controls = (
                    (c_links[0] != c_links[3]) or
                    (c_links[1] != c_links[6]) or
                    (c_links[2] != c_links[5]) or
                    (c_links[4] != c_links[7])
                )
            case _:
                raise NotImplementedError(f"Dim {self._encoder.lattice_def.dim} lattice not yet supported.")

        return plaquette_state_has_inconsistent_controls

    def _discard_duplicate_controls_from_plaquette_state(self, plaquette: PlaquetteState) -> PlaquetteState:
        """
        Return a new instances of the plaquette where duplicate control link data has been discarded.

        Only the first instance of a duplicate control link is kept. For example, on a 2-plaquette d=3/2
        lattice with PBCs, only c1 and c3 are kept since c1 == c2 and c3 == c4. On a 4-plaquette d=2
        lattice with PBCs, only c1, c2, c3, and c5 are kept since c1 == c4, c2 == c7, c3 == c6,
        and c5 == c8.

        Since this only makes sense on a small, periodic lattice, a ValueError
        is raised if the lattice is not small and periodic.
        """
        if (self._lattice_is_periodic is False) or (self._lattice_is_small is False):
            raise ValueError("Plaquette state consistency check only makes sense on a small, periodic lattice.")

        vertex_multiplicities, a_links, c_links = plaquette
        match self._encoder.lattice_def.dim:
            case 1.5:
                physical_c_links = (c_links[0], c_links[2])
            case 2:
                physical_c_links = (c_links[0], c_links[1], c_links[2], c_links[4])
            case _:
                raise NotImplementedError(f"Dim {self._encoder.lattice_def.dim} lattice not yet supported.")
            
        plaquette_with_filtered_c_links = (vertex_multiplicities, a_links, physical_c_links)
        return plaquette_with_filtered_c_links
        

    @staticmethod
    def _sort_matrix_elements_into_lp_bins(
        bitstrings_w_matrix_element: List[(str, str, float)],
        coupling_g: float,
        dt: float,
    ) -> Dict[LPFamily, List[(str, str, float)]]:
        """
        Rearrange magnetic Hamiltonian matrix elements to LP family bins.

        This function does two things:
        1. Sorts tuples of bitstrings into LP bins.
        2. Computes angle of Givens rotation from matrix element

        Input:
            - bitstring_w_matrix_element: this is of the form (bs1, bs2, matrix_element)
                where bs1 is the initial state, bs2 is the final state, and matrix_element
                is the amplitude of transition.
            - coupling_g: value of coupling constant being used.
            - dt: timestep being used.

        Output:
            - dictionary where each key is a LP bin, and the corresponding value is a list of transitions
                that have the same LP value. Each transition is of the form (bitstring1, bitstring2, angle).
        """
        lp_bin = {}
        for (
            bit_string_1,
            bit_string_2,
            matrix_elem,
        ) in bitstrings_w_matrix_element:
            angle = -matrix_elem * (1 / (2 * (coupling_g**2))) * dt
            lp_fam = compute_LP_family(bit_string_1, bit_string_2)
            if lp_fam not in lp_bin.keys():
                lp_bin[lp_fam] = []
            lp_bin[lp_fam].append((bit_string_1, bit_string_2, angle))
<<<<<<< HEAD
        return lp_bin
=======
        return lp_bin


def _test_create_blank_full_lattice_circuit_has_promised_register_order():
    """Check in some cases that we get the ordering promised in the method docstring."""
    # Creating test data.
    # Not physically meaningful, but has the right format.
    iweight_one = (0, 0, 0)
    iweight_three = (1, 0, 0)
    irrep_bitmap = {
        iweight_one: "0",
        iweight_three: "1"
    }
    physical_plaquette_states_3halves_no_vertices_needed = [
        (
            (0, 0, 0, 0),
            (iweight_one, iweight_one, iweight_three, iweight_one),
            (iweight_one, iweight_one, iweight_one, iweight_one)
        ),
        (
            (0, 0, 0, 0),
            (iweight_one, iweight_three, iweight_three, iweight_three),
            (iweight_three, iweight_one, iweight_one, iweight_one)
        )
    ]
    physical_plaquette_states_3halves = [
        (
            (0, 0, 0, 0),
            (iweight_one, iweight_one, iweight_three, iweight_one),
            (iweight_one, iweight_one, iweight_one, iweight_one)
        ),
        (
            (1, 1, 1, 1),
            (iweight_one, iweight_one, iweight_three, iweight_one),
            (iweight_one, iweight_one, iweight_one, iweight_one)
        ),
        (
            (2, 2, 2, 2),
            (iweight_one, iweight_one, iweight_three, iweight_one),
            (iweight_one, iweight_one, iweight_one, iweight_one)
        ),
        (
            (0, 0, 0, 0),
            (iweight_one, iweight_three, iweight_three, iweight_three),
            (iweight_three, iweight_one, iweight_one, iweight_one)
        )
    ]
    physical_plaquette_states_2d = [
        (
            (0, 0, 0, 0),
            (iweight_one, iweight_one, iweight_three, iweight_one),
            (iweight_one, iweight_one, iweight_one, iweight_one, iweight_one, iweight_one, iweight_one, iweight_one)
        ),
        (
            (1, 1, 1, 1),
            (iweight_one, iweight_one, iweight_three, iweight_one),
            (iweight_one, iweight_one, iweight_one, iweight_one, iweight_one, iweight_one, iweight_one, iweight_one)
        ),
        (
            (0, 0, 0, 0),
            (iweight_one, iweight_three, iweight_three, iweight_three),
            (iweight_three, iweight_one, iweight_one, iweight_one, iweight_one, iweight_one, iweight_one, iweight_one)
        )
    ]
    # Hamiltonian bitstrings take the form vertex_bits + active link bits + c link bits.
    # For the "no_vertices" data, vertex_bits is the empty string. The numbers of
    # Vertex bits and link bits can be inferred from the test data (encode integer in bitstring, use link bitmap).
    mag_hamiltonian_2d = [("1110111100000000", "0001000011111111", -0.33), ("0000111100000000", "1111000011111111", 1.0)]
    mag_hamiltonian_3halves = [("1010010111110000", "0000000011110000", 1.0), ("0000000010100101", "1010101000000001", 1.0)]
    mag_hamiltonian_3halves_no_vertices = [("10101111", "11110010", 1.0), ("10010000", "10000001", 1.0), ("11111101", "00000101", 1.0)]
    # Registers for lattices with size 3
    expected_register_order_2d = [
        'v:(0, 0)', 'l:((0, 0), 1)', 'l:((0, 0), 2)',
        'v:(0, 1)', 'l:((0, 1), 1)', 'l:((0, 1), 2)',
        'v:(0, 2)', 'l:((0, 2), 1)', 'l:((0, 2), 2)',
        'v:(1, 0)', 'l:((1, 0), 1)', 'l:((1, 0), 2)',
        'v:(1, 1)', 'l:((1, 1), 1)', 'l:((1, 1), 2)',
        'v:(1, 2)', 'l:((1, 2), 1)', 'l:((1, 2), 2)',
        'v:(2, 0)', 'l:((2, 0), 1)', 'l:((2, 0), 2)',
        'v:(2, 1)', 'l:((2, 1), 1)', 'l:((2, 1), 2)',
        'v:(2, 2)', 'l:((2, 2), 1)', 'l:((2, 2), 2)',
    ]
    expected_register_order_3halves = [
        'v:(0, 0)', 'l:((0, 0), 1)', 'l:((0, 0), 2)',
        'v:(0, 1)', 'l:((0, 1), 1)',
        'v:(1, 0)', 'l:((1, 0), 1)', 'l:((1, 0), 2)',
        'v:(1, 1)', 'l:((1, 1), 1)',
        'v:(2, 0)', 'l:((2, 0), 1)', 'l:((2, 0), 2)',
        'v:(2, 1)', 'l:((2, 1), 1)'
    ]
    expected_register_order_3halves_no_vertices = [
        'l:((0, 0), 1)', 'l:((0, 0), 2)',
        'l:((0, 1), 1)',
        'l:((1, 0), 1)', 'l:((1, 0), 2)',
        'l:((1, 1), 1)',
        'l:((2, 0), 1)', 'l:((2, 0), 2)',
        'l:((2, 1), 1)',
    ]
    # Registers for a lattice ith size 2 (small enough for the same link to control multiple vertices in a single plaquette).
    expected_register_order_2d_small_lattice = [
        'v:(0, 0)', 'l:((0, 0), 1)', 'l:((0, 0), 2)',
        'v:(0, 1)', 'l:((0, 1), 1)', 'l:((0, 1), 2)',
        'v:(1, 0)', 'l:((1, 0), 1)', 'l:((1, 0), 2)',
        'v:(1, 1)', 'l:((1, 1), 1)', 'l:((1, 1), 2)',
    ]
    test_cases = [
        (
            expected_register_order_2d,
            irrep_bitmap,
            physical_plaquette_states_2d,
            2,
            3,
            mag_hamiltonian_2d
        ),
        (
            expected_register_order_2d_small_lattice,
            irrep_bitmap,
            physical_plaquette_states_2d,
            2,
            2,
            mag_hamiltonian_2d
        ),
        (
            expected_register_order_3halves,
            irrep_bitmap,
            physical_plaquette_states_3halves,
            1.5,
            3,
            mag_hamiltonian_3halves
        ),
        (
            expected_register_order_3halves_no_vertices,
            irrep_bitmap,
            physical_plaquette_states_3halves_no_vertices_needed,
            1.5,
            3,
            mag_hamiltonian_3halves_no_vertices
        )
    ]

    # Iterate over all test cases.
    for expected_register_names_ordered, link_bitmap, physical_plaquette_states, dims, size, hamiltonian in test_cases:
        # Initialize registers and create circuit.
        lattice_encoder = LatticeStateEncoder(
            link_bitmap, physical_plaquette_states, LatticeDef(dims, size))
        lattice_registers = LatticeRegisters.from_lattice_state_encoder(lattice_encoder)
        circ_mgr = LatticeCircuitManager(
            lattice_encoder=lattice_encoder,
            mag_hamiltonian=hamiltonian
        )
        print(
            f"Checking register order in a circuit constructed from a {dims}-dimensional lattice "
            f"of linear size {size}."
        )
        print(f"Link bitmap: {link_bitmap}\nVertex bitmap: {lattice_encoder.vertex_bitmap}")
        print(f"Expected register ordering: {expected_register_names_ordered}")

        master_circuit = circ_mgr.create_blank_full_lattice_circuit(lattice_registers)
        nonzero_regs = [reg for reg in master_circuit.qregs if len(reg) > 0]
        n_nonzero_regs = len(nonzero_regs)

        # Check that the circuit makes sense.
        assert n_nonzero_regs == len(
            expected_register_names_ordered
        ), f"Expected {len(expected_register_names_ordered)} registers. Encountered {n_nonzero_regs} registers."
        for expected_name, reg in zip(expected_register_names_ordered, nonzero_regs):
            if len(reg) == 0:
                continue
            assert (
                expected_name == reg.name
            ), f"Expected: {expected_name}, encountered: {reg.name}"
            print(f"Verified location of the register for {expected_name}.")

    print("Register order tests passed.")


def _test_apply_magnetic_trotter_step_d_3_2_large_lattice():
    print(
        "Checking that application of magnetic Trotter step works for d=3/2 "
        "on a large enough lattice that no control links are repeated in any "
        "one plaquette."
    )
    # DO NOT CHANGE THE "DUMMY" DATA UNLESS YOU ARE WILLING TO WORK OUT
    # WHAT THE CORRECT "EXPECTED" CIRCUITS ARE. THERE IS
    # STRONG DEPENDENCE BETWEEN THAT AND THESE DUMMY
    # TEST DATA.
    # If you need to make more test data, follow the following process:
    #    1. Come up with a dummy hamiltonian matrix element of the form (plaquette bitstring, plaquette bitstring, mat elem value).
    #    2. Come up with the corresponding physical states which get encoded to these bit strings.
    #    3. For each matrix element * plaquette in the lattice, there will be ONE givens rotation circuit. For each such givens rotation:
    #      3a. Determine which registers are involved in the circuit following conventional ordering of vertices, then active links, then control links.
    #      3b. Determine what the "X" circuit prefix is by comparing the state bitstrings for the matrix element, determining the LP family, and then
    #          mapping each substring in the plaquette encoding onto actual registers in the lattice.
    #      3c. Repeat this exercise with the multi-control rotation, where the type of ladder or projector operator involved determines the control states.
    # Ask yourself if you REALLY feel like doing all that before mucking about with this test data.
    dummy_mag_hamiltonian = [
        ("00100000" + "00000000", "01010100" + "10011010", 0.33)  # One matrix element, plaquette only has a_link and c_link substrings.
    ]
    dummy_phys_states = [
        (  # Matches the first encoded state in the dummy magnetic hamiltonian.
            (0, 0, 0, 0),
            (ONE, THREE, ONE, ONE),
            (ONE, ONE, ONE, ONE)
        ),
        (  # Matches the second encoded state in the dummy magnetic hamiltonian.
            (0, 0, 0, 0),
            (THREE_BAR, THREE_BAR, THREE_BAR, ONE),
            (THREE, THREE_BAR, THREE, THREE)
        )
    ]
    expected_master_circuit = QuantumCircuit(18)
    expected_rotation_gates = {  # Data for constructing the expected circuit.
        "angle": -0.165,
        "MCU ctrl state": "000000000000001",  # Little endian per qiskit convention.
        "givens rotations": [
            {
                "pivot": 1,
                "CX targets": [8, 9, 5, 12, 7, 10, 16],
                "MCU ctrls": [8, 0, 2, 3, 4, 5, 6, 7, 9, 10, 11, 12, 13, 16, 17] # on ctrls, followed by off, with pivot and distant link regs skipped.
            },
            {
                "pivot": 7,
                "CX targets": [14, 15, 11, 0, 13, 16, 4],
                "MCU ctrls": [14, 0, 1, 4, 5, 6, 8, 9, 10, 11, 12, 13, 15, 16, 17]
            },
            {
                "pivot": 13,
                "CX targets": [2, 3, 17, 6, 1, 4, 10],
                "MCU ctrls": [2, 0, 1, 3, 4, 5, 6, 7, 10, 11, 12, 14, 15, 16, 17]
            }
        ]
    }
    for rotation_data in expected_rotation_gates["givens rotations"]:
        # Build subcircuits.
        Xcirc = QuantumCircuit(18)
        for target in rotation_data["CX targets"]:
            Xcirc.cx(
                control_qubit=rotation_data["pivot"],
                target_qubit=target
            )
        MCU = RXGate(expected_rotation_gates["angle"]).control(num_ctrl_qubits=len(rotation_data["MCU ctrls"]), ctrl_state=expected_rotation_gates["MCU ctrl state"])

        # Construct current expected givens rotation.
        expected_master_circuit.compose(Xcirc, inplace=True)
        expected_master_circuit.append(MCU, rotation_data["MCU ctrls"] + [rotation_data["pivot"]])
        expected_master_circuit.compose(Xcirc, inplace=True)

    print("Expected circuit:")
    print(expected_master_circuit.draw())

    # Create master circuit via the magnetic trotter step code.
    lattice_def = LatticeDef(1.5, 3)
    lattice_encoder = LatticeStateEncoder(
        IRREP_TRUNCATION_DICT_1_3_3BAR,
        dummy_phys_states,
        lattice=lattice_def)
    lattice_registers = LatticeRegisters.from_lattice_state_encoder(lattice_encoder)
    circ_mgr = LatticeCircuitManager(lattice_encoder,
                                     dummy_mag_hamiltonian)
    master_circuit = circ_mgr.create_blank_full_lattice_circuit(
        lattice_registers)
    circ_mgr.apply_magnetic_trotter_step(
        master_circuit,
        lattice_registers,
        optimize_circuits=False
    )
    print("Obtained circuit:")
    print(master_circuit.draw())

    # Checking equivalence via helper methods for
    # (1) flattening a circuit down to a single register and (2) comparing
    # logical equivalence of two circuits.
    assert _check_circuits_logically_equivalent(_flatten_circuit(master_circuit), expected_master_circuit), "Encountered inequivalent circuits. Expected:\n" \
        f"{expected_master_circuit.draw()}\nObtained:\n" \
        f"{master_circuit.draw()}"
    print("Test passed.")


def _test_apply_magnetic_trotter_step_d_3_2_small_lattice():
    print(
        "Checking that application of magnetic Trotter step works for d=3/2 "
        "on a small lattice where some control links are repeated in each "
        "plaquette."
    )
    # DO NOT CHANGE THE "DUMMY" DATA UNLESS YOU ARE WILLING TO WORK OUT
    # WHAT THE CORRECT "EXPECTED" CIRCUITS ARE. THERE IS
    # STRONG DEPENDENCE BETWEEN THAT AND THESE DUMMY
    # TEST DATA.
    # If you need to make more test data, follow the following process:
    #    1. Come up with a dummy hamiltonian matrix element of the form (plaquette bitstring, plaquette bitstring, mat elem value).
    #    2. Come up with the corresponding physical states which get encoded to these bit strings.
    #    3. For each matrix element * plaquette in the lattice, there will be ONE givens rotation circuit. For each such givens rotation:
    #      3a. Determine which registers are involved in the circuit following conventional ordering of vertices, then active links, then control links.
    #      3b. Determine what the "X" circuit prefix is by comparing the state bitstrings for the matrix element, determining the LP family, and then
    #          mapping each substring in the plaquette encoding onto actual registers in the lattice.
    #      3c. Repeat this exercise with the multi-control rotation, where the type of ladder or projector operator involved determines the control states (raising to get to final state is on, projector onto 1 is on).
    # Ask yourself if you REALLY feel like doing all that before mucking about with this test data.
    dummy_mag_hamiltonian = [
        ("00100001" + "00000000", "01010110" + "10011010", 0.33),  # One matrix element, plaquette only has a_link and c_link substrings. Should get filtered out based on c_link consistency.
        ("00100001" + "00000000", "01010110" + "10100000", 0.33)  # One matrix element, plaquette only has a_link and c_link substrings. Should not get filtered out based on c_link consistency.
    ]
    dummy_phys_states = [
        (  # Matches the first encoded state in the dummy magnetic hamiltonian.
            (0, 0, 0, 0),
            (ONE, THREE, ONE, THREE_BAR),
            (ONE, ONE, ONE, ONE)
        ),
        (  # Matches the second encoded state in the dummy magnetic hamiltonian.
            (0, 0, 0, 0),
            (THREE_BAR, THREE_BAR, THREE_BAR, THREE),
            (THREE, THREE_BAR, THREE, THREE)
        ),
        (  # Matches the third encoded state in the dummy magnetic hamiltonian.
            (0, 0, 0, 0),
            (THREE_BAR, THREE_BAR, THREE_BAR, THREE),
            (THREE, THREE, ONE, ONE)
        )
    ]
    expected_master_circuit = QuantumCircuit(12)
    # Only expecting one rotation per plaquette, yielding two total Givens rotations.
    expected_rotation_gates = {  # Data for constructing the expected circuit.
        "angle": -0.165,
        "MCU ctrl state": "00000000011",  # Little endian per qiskit convention.
        "givens rotations": [
            {
                "pivot": 1,
                "CX targets": [8, 9, 5, 2, 3, 6],
                "MCU ctrls": [8, 3, 0, 2, 4, 5, 6, 7, 9, 10, 11] # on ctrls first, followed by off, with pivot skipped.
            },
            {
                "pivot": 7,
                "CX targets": [2, 3, 11, 8, 9, 0],
                "MCU ctrls": [2, 9, 0, 1, 3, 4, 5, 6, 8, 10, 11]
            },
        ]
    }
    for rotation_data in expected_rotation_gates["givens rotations"]:
        # Build subcircuits.
        Xcirc = QuantumCircuit(12)
        for target in rotation_data["CX targets"]:
            Xcirc.cx(
                control_qubit=rotation_data["pivot"],
                target_qubit=target
            )
        MCU = RXGate(expected_rotation_gates["angle"]).control(num_ctrl_qubits=len(rotation_data["MCU ctrls"]), ctrl_state=expected_rotation_gates["MCU ctrl state"])

        # Construct current expected givens rotation.
        expected_master_circuit.compose(Xcirc, inplace=True)
        expected_master_circuit.append(MCU, rotation_data["MCU ctrls"] + [rotation_data["pivot"]])
        expected_master_circuit.compose(Xcirc, inplace=True)

    print("Expected circuit:")
    print(expected_master_circuit.draw())

    # Create master circuit via the magnetic trotter step code.
    lattice_def = LatticeDef(1.5, 2)
    lattice_encoder = LatticeStateEncoder(
        IRREP_TRUNCATION_DICT_1_3_3BAR,
        dummy_phys_states,
        lattice=lattice_def)
    lattice_registers = LatticeRegisters.from_lattice_state_encoder(lattice_encoder)
    circ_mgr = LatticeCircuitManager(lattice_encoder,
                                     dummy_mag_hamiltonian)
    master_circuit = circ_mgr.create_blank_full_lattice_circuit(
        lattice_registers)
    circ_mgr.apply_magnetic_trotter_step(
        master_circuit,
        lattice_registers,
        optimize_circuits=False
    )
    print("Obtained circuit:")
    print(master_circuit.draw())

    # Checking equivalence via helper methods for
    # (1) flattening a circuit down to a single register and (2) comparing
    # logical equivalence of two circuits.
    assert _check_circuits_logically_equivalent(_flatten_circuit(master_circuit), expected_master_circuit), "Encountered inequivalent circuits. Expected:\n" \
        f"{expected_master_circuit.draw()}\nObtained:\n" \
        f"{master_circuit.draw()}"
    print("Test passed.")


def _test_apply_magnetic_trotter_step_d_2_large_lattice():
    print(
        "Checking that application of magnetic Trotter step works for d=2 "
        "on a large enough lattice that no control links are repeated in any "
        "one plaquette."
    )
    # DO NOT CHANGE THE "DUMMY" DATA UNLESS YOU ARE WILLING TO WORK OUT
    # WHAT THE CORRECT "EXPECTED" CIRCUITS ARE. THERE IS
    # STRONG DEPENDENCE BETWEEN THAT AND THESE DUMMY
    # TEST DATA.
    # If you need to make more test data, follow the following process:
    #    1. Come up with a dummy hamiltonian matrix element of the form (plaquette bitstring, plaquette bitstring, mat elem value).
    #    2. Come up with the corresponding physical states which get encoded to these bit strings.
    #    3. For each matrix element * plaquette in the lattice, there will be ONE givens rotation circuit. For each such givens rotation:
    #      3a. Determine which registers are involved in the circuit following conventional ordering of vertices, then active links, then control links.
    #      3b. Determine what the "X" circuit prefix is by comparing the state bitstrings for the matrix element, determining the LP family, and then
    #          mapping each substring in the plaquette encoding onto actual registers in the lattice.
    #      3c. Repeat this exercise with the multi-control rotation, where the type of ladder or projector operator involved determines the control states.
    # Ask yourself if you REALLY feel like doing all that before mucking about with this test data.
    dummy_mag_hamiltonian = [
        ("0000" + "00100000" + "0000000000000010", "0010" + "01010100" + "1001101000000010", 0.33)  # One matrix element, plaquette has v, a_link, and c_link substrings.
    ]
    dummy_phys_states = [
        (  # Matches the first encoded state in the dummy magnetic hamiltonian.
            (0, 0, 0, 0),
            (ONE, THREE, ONE, ONE),
            (ONE, ONE, ONE, ONE, ONE, ONE, ONE, THREE)
        ),
        (  # Matches the second encoded state in the dummy magnetic hamiltonian.
            (0, 0, 1, 0),
            (THREE_BAR, THREE_BAR, THREE_BAR, ONE),
            (THREE, THREE_BAR, THREE, THREE, ONE, ONE, ONE, THREE)
        )
    ]
    expected_master_circuit = QuantumCircuit(45)
    expected_rotation_gates = {  # Data for constructing the expected circuit.
        "angle": -0.165,
        "MCU ctrl state": "000000000000000000000000011",  # Little endian per qiskit convention.
        "givens rotations": [
            {
                "pivot": 20,
                "CX targets": [2, 18, 19, 7, 31, 14, 28, 16],
                "MCU ctrls": [18, 36] + [0, 15, 5, 1, 2, 19, 6, 7, 3, 4, 31, 32, 13, 14, 28, 29, 16, 17, 21, 22, 23, 24, 8, 9, 37] # on ctrls first, followed by off, with pivot skipped.
            },
            {
                "pivot": 25,
                "CX targets": [7, 23, 24, 12, 36, 4, 18, 21],
                "MCU ctrls": [23, 41] + [5, 20, 10, 6, 7, 24, 11, 12, 8, 9, 36, 37, 3, 4, 18, 19, 21, 22, 26, 27, 28, 29, 13, 14, 42]
            },
            {
                "pivot": 15,
                "CX targets": [12, 28, 29, 2, 41, 9, 23, 26],
                "MCU ctrls": [28, 31] + [10, 25, 0, 11, 12, 29, 1, 2, 13, 14, 41, 42, 8, 9, 23, 24, 26, 27, 16, 17, 18, 19, 3, 4, 32]
            },
            {
                "pivot": 35,
                "CX targets": [17, 33, 34, 22, 1, 29, 43, 31],
                "MCU ctrls": [33, 6] + [15, 30, 20, 16, 17, 34, 21, 22, 18, 19, 1, 2, 28, 29, 43, 44, 31, 32, 36, 37, 38, 39, 23, 24, 7]
            },
            {
                "pivot": 40,
                "CX targets": [22, 38, 39, 27, 6, 19, 33, 36],
                "MCU ctrls": [38, 11] + [20, 35, 25, 21, 22, 39, 26, 27, 23, 24, 6, 7, 18, 19, 33, 34, 36, 37, 41, 42, 43, 44, 28, 29, 12]
            },
            {
                "pivot": 30,
                "CX targets": [27, 43, 44, 17, 11, 24, 38, 41],
                "MCU ctrls": [43, 1] + [25, 40, 15, 26, 27, 44, 16, 17, 28, 29, 11, 12, 23, 24, 38, 39, 41, 42, 31, 32, 33, 34, 18, 19, 2]
            },
            {
                "pivot": 5,
                "CX targets": [32, 3, 4, 37, 16, 44, 13, 1],
                "MCU ctrls": [3, 21] + [30, 0, 35, 31, 32, 4, 36, 37, 33, 34, 16, 17, 43, 44, 13, 14, 1, 2, 6, 7, 8, 9, 38, 39, 22]
            },
            {
                "pivot": 10,
                "CX targets": [37, 8, 9, 42, 21, 34, 3, 6],
                "MCU ctrls": [8, 26] + [35, 5, 40, 36, 37, 9, 41, 42, 38, 39, 21, 22, 33, 34, 3, 4, 6, 7, 11, 12, 13, 14, 43, 44, 27]
            },
            {
                "pivot": 0,
                "CX targets": [42, 13, 14, 32, 26, 39, 8, 11],
                "MCU ctrls": [13, 16] + [40, 10, 30, 41, 42, 14, 31, 32, 43, 44, 26, 27, 38, 39, 8, 9, 11, 12, 1, 2, 3, 4, 33, 34, 17]
            }
        ]
    }
    for rotation_data in expected_rotation_gates["givens rotations"]:
        # Build subcircuits.
        Xcirc = QuantumCircuit(45)
        for target in rotation_data["CX targets"]:
            Xcirc.cx(
                control_qubit=rotation_data["pivot"],
                target_qubit=target
            )
        MCU = RXGate(expected_rotation_gates["angle"]).control(num_ctrl_qubits=len(rotation_data["MCU ctrls"]), ctrl_state=expected_rotation_gates["MCU ctrl state"])

        # Construct current expected givens rotation.
        expected_master_circuit.compose(Xcirc, inplace=True)
        expected_master_circuit.append(MCU, rotation_data["MCU ctrls"] + [rotation_data["pivot"]])
        expected_master_circuit.compose(Xcirc, inplace=True)

    print("Expected circuit:")
    print(expected_master_circuit.draw())

    # Create master circuit via the magnetic trotter step code.
    lattice_def = LatticeDef(2, 3)
    lattice_encoder = LatticeStateEncoder(
        IRREP_TRUNCATION_DICT_1_3_3BAR,
        dummy_phys_states,
        lattice=lattice_def)
    lattice_registers = LatticeRegisters.from_lattice_state_encoder(lattice_encoder)
    circ_mgr = LatticeCircuitManager(lattice_encoder,
                                     dummy_mag_hamiltonian)
    master_circuit = circ_mgr.create_blank_full_lattice_circuit(
        lattice_registers)
    circ_mgr.apply_magnetic_trotter_step(
        master_circuit,
        lattice_registers,
        optimize_circuits=False
    )
    print("Obtained circuit:")
    print(master_circuit.draw())

    # Checking equivalence via helper methods for
    # (1) flattening a circuit down to a single register and (2) comparing
    # logical equivalence of two circuits.
    assert _check_circuits_logically_equivalent(_flatten_circuit(master_circuit), expected_master_circuit), "Encountered inequivalent circuits. Expected:\n" \
        f"{expected_master_circuit.draw()}\nObtained:\n" \
        f"{master_circuit.draw()}"
    print("Test passed.")


def _test_apply_magnetic_trotter_step_d_2_small_lattice():
    print(
        "Checking that application of magnetic Trotter step works for d=2 "
        "on a small lattice where some control links are repeated in each "
        "plaquette."
    )
    # DO NOT CHANGE THE "DUMMY" DATA UNLESS YOU ARE WILLING TO WORK OUT
    # WHAT THE CORRECT "EXPECTED" CIRCUITS ARE. THERE IS
    # STRONG DEPENDENCE BETWEEN THAT AND THESE DUMMY
    # TEST DATA.
    # If you need to make more test data, follow the following process:
    #    1. Come up with a dummy hamiltonian matrix element of the form (plaquette bitstring, plaquette bitstring, mat elem value).
    #    2. Come up with the corresponding physical states which get encoded to these bit strings.
    #    3. For each matrix element * plaquette in the lattice, there will be ONE givens rotation circuit. For each such givens rotation:
    #      3a. Determine which registers are involved in the circuit following conventional ordering of vertices, then active links, then control links.
    #      3b. Determine what the "X" circuit prefix is by comparing the state bitstrings for the matrix element, determining the LP family, and then
    #          mapping each substring in the plaquette encoding onto actual registers in the lattice.
    #      3c. Repeat this exercise with the multi-control rotation, where the type of ladder or projector operator involved determines the control states.
    # Ask yourself if you REALLY feel like doing all that before mucking about with this test data.
    dummy_mag_hamiltonian = [
        ("0000" + "00100000" + "0000000000000010", "0010" + "01010100" + "1001101000000010", 0.33), # One matrix element, plaquette has v, a_link, and c_link substrings. Should get filtered out based on c_link consistency.
        ("0000" + "00100000" + "0000000010000010", "0010" + "01010100" + "1001101000100100", 0.33)  # One matrix element, plaquette has v, a_link, and c_link substrings. Should not get filtered out based on c_link consistency.
    ]
    dummy_phys_states = [
        (  # Matches the first encoded state in the dummy magnetic hamiltonian that isn't discarded.
            (0, 0, 0, 0),
            (ONE, THREE, ONE, ONE),
            (ONE, ONE, ONE, ONE, THREE, ONE, ONE, THREE)
        ),
        (  # Matches the second encoded state in the dummy magnetic hamiltonian that isn't discarded.
            (0, 0, 1, 0),
            (THREE_BAR, THREE_BAR, THREE_BAR, ONE),
            (THREE, THREE_BAR, THREE, THREE, ONE, THREE, THREE_BAR, ONE)
        )
    ]
    expected_master_circuit = QuantumCircuit(20)
    expected_rotation_gates = {  # Data for constructing the expected circuit.
        "angle": -0.165,
        "MCU ctrl state": "0000000000000000011",  # Little endian per qiskit convention.
        "givens rotations": [
            {
                "pivot": 15,
                "CX targets": [2, 13, 14, 7, 11, 9, 18, 16],
                "MCU ctrls": [13, 16] + [0, 10, 5, 1, 2, 14, 6, 7, 3, 4, 11, 12, 8, 9, 18, 19, 17] # on ctrls first, followed by off, with pivot skipped.
            },
            {
                "pivot": 10,
                "CX targets": [7, 18, 19, 2, 16, 4, 13, 11],
                "MCU ctrls": [18, 11] + [5, 15, 0, 6, 7, 19, 1, 2, 8, 9, 16, 17, 3, 4, 13, 14, 12] # on ctrls first, followed by off, with pivot skipped.
            },
            {
                "pivot": 5,
                "CX targets": [12, 3, 4, 17, 1, 19, 8, 6],
                "MCU ctrls": [3, 6] + [10, 0, 15, 11, 12, 4, 16, 17, 13, 14, 1, 2, 18, 19, 8, 9, 7] # on ctrls first, followed by off, with pivot skipped.
            },
            {
                "pivot": 0,
                "CX targets": [17, 8, 9, 12, 6, 14, 3, 1],
                "MCU ctrls": [8, 1] + [15, 5, 10, 16, 17, 9, 11, 12, 18, 19, 6, 7, 13, 14, 3, 4, 2] # on ctrls first, followed by off, with pivot skipped.
            },
        ]
    }
    for rotation_data in expected_rotation_gates["givens rotations"]:
        # Build subcircuits.
        Xcirc = QuantumCircuit(20)
        for target in rotation_data["CX targets"]:
            Xcirc.cx(
                control_qubit=rotation_data["pivot"],
                target_qubit=target
            )
        MCU = RXGate(expected_rotation_gates["angle"]).control(num_ctrl_qubits=len(rotation_data["MCU ctrls"]), ctrl_state=expected_rotation_gates["MCU ctrl state"])

        # Construct current expected givens rotation.
        expected_master_circuit.compose(Xcirc, inplace=True)
        expected_master_circuit.append(MCU, rotation_data["MCU ctrls"] + [rotation_data["pivot"]])
        expected_master_circuit.compose(Xcirc, inplace=True)

    print("Expected circuit:")
    print(expected_master_circuit.draw())

    # Create master circuit via the magnetic trotter step code.
    lattice_def = LatticeDef(2, 2)
    lattice_encoder = LatticeStateEncoder(
        IRREP_TRUNCATION_DICT_1_3_3BAR,
        dummy_phys_states,
        lattice=lattice_def)
    lattice_registers = LatticeRegisters.from_lattice_state_encoder(lattice_encoder)
    circ_mgr = LatticeCircuitManager(lattice_encoder,
                                     dummy_mag_hamiltonian)
    master_circuit = circ_mgr.create_blank_full_lattice_circuit(
        lattice_registers)
    circ_mgr.apply_magnetic_trotter_step(
        master_circuit,
        lattice_registers,
        optimize_circuits=False
    )
    print("Obtained circuit:")
    print(master_circuit.draw())

    # Checking equivalence via helper methods for
    # (1) flattening a circuit down to a single register and (2) comparing
    # logical equivalence of two circuits.
    assert _check_circuits_logically_equivalent(_flatten_circuit(master_circuit), expected_master_circuit), "Encountered inequivalent circuits. Expected:\n" \
        f"{expected_master_circuit.draw()}\nObtained:\n" \
        f"{master_circuit.draw()}"
    print("Test passed.")


def _run_tests():
    _test_create_blank_full_lattice_circuit_has_promised_register_order()
    _test_apply_magnetic_trotter_step_d_3_2_large_lattice()
    _test_apply_magnetic_trotter_step_d_3_2_small_lattice()
    _test_apply_magnetic_trotter_step_d_2_large_lattice()
    _test_apply_magnetic_trotter_step_d_2_small_lattice()


if __name__ == "__main__":
    _run_tests()

    print("All tests passed.")
>>>>>>> deb006f6
<|MERGE_RESOLUTION|>--- conflicted
+++ resolved
@@ -3,7 +3,6 @@
 """
 from __future__ import annotations
 import copy
-from ymcirc._abstract import LatticeDef
 from ymcirc.conventions import PlaquetteState, LatticeStateEncoder, IRREP_TRUNCATION_DICT_1_3_3BAR, ONE, THREE, THREE_BAR
 from ymcirc.lattice_registers import LatticeRegisters
 from ymcirc.givens import (
@@ -29,6 +28,7 @@
 
 class LatticeCircuitManager:
     """Class for creating quantum simulation circuits from LatticeRegister instances."""
+
     def __init__(
         self, lattice_encoder: LatticeStateEncoder, mag_hamiltonian: HamiltonianData
     ):
@@ -79,7 +79,7 @@
                 raise NotImplementedError(f"Dim {lattice_encoder.lattice_def.dim} lattice not yet supported.")
         self._lattice_is_small = True if lattice_size <= lattice_size_threshold_for_smallness else False
 
-        
+    
         if self._lattice_is_small is True and self._lattice_is_periodic is True:
             # Filter out magnetic Hamiltonian terms which are inconsistent (repeated control links must have the same value)
             filtered_and_trimmed_mag_hamiltonian: HamiltonianData = []
@@ -88,7 +88,7 @@
                 initial_plaquette_state = lattice_encoder.decode_bit_string_to_plaquette_state(matrix_element[1])
                 final_state_has_inconsistent_controls = self._plaquette_state_has_inconsistent_controls(final_plaquette_state)
                 initial_state_has_inconsistent_controls = self._plaquette_state_has_inconsistent_controls(initial_plaquette_state)
-                
+
                 if (final_state_has_inconsistent_controls is True) or (initial_state_has_inconsistent_controls is True):
                     # Matrix element includes plaquette states that are nonsensical on a small, periodic lattice. Skip it.
                     continue
@@ -465,7 +465,7 @@
         For d=3/2, this corresponds to c1 == c2 and c3 == c4.
 
         For d=2, this corresponds to c1 == c4, c2 == c7, c3 == c6, and c5 == c8.
-        
+
         Note that this only makes sense on a small, periodic lattice, so a ValueError
         is raised if the lattice fails those checks.
         """
@@ -514,10 +514,9 @@
                 physical_c_links = (c_links[0], c_links[1], c_links[2], c_links[4])
             case _:
                 raise NotImplementedError(f"Dim {self._encoder.lattice_def.dim} lattice not yet supported.")
-            
+
         plaquette_with_filtered_c_links = (vertex_multiplicities, a_links, physical_c_links)
         return plaquette_with_filtered_c_links
-        
 
     @staticmethod
     def _sort_matrix_elements_into_lp_bins(
@@ -554,641 +553,4 @@
             if lp_fam not in lp_bin.keys():
                 lp_bin[lp_fam] = []
             lp_bin[lp_fam].append((bit_string_1, bit_string_2, angle))
-<<<<<<< HEAD
-        return lp_bin
-=======
-        return lp_bin
-
-
-def _test_create_blank_full_lattice_circuit_has_promised_register_order():
-    """Check in some cases that we get the ordering promised in the method docstring."""
-    # Creating test data.
-    # Not physically meaningful, but has the right format.
-    iweight_one = (0, 0, 0)
-    iweight_three = (1, 0, 0)
-    irrep_bitmap = {
-        iweight_one: "0",
-        iweight_three: "1"
-    }
-    physical_plaquette_states_3halves_no_vertices_needed = [
-        (
-            (0, 0, 0, 0),
-            (iweight_one, iweight_one, iweight_three, iweight_one),
-            (iweight_one, iweight_one, iweight_one, iweight_one)
-        ),
-        (
-            (0, 0, 0, 0),
-            (iweight_one, iweight_three, iweight_three, iweight_three),
-            (iweight_three, iweight_one, iweight_one, iweight_one)
-        )
-    ]
-    physical_plaquette_states_3halves = [
-        (
-            (0, 0, 0, 0),
-            (iweight_one, iweight_one, iweight_three, iweight_one),
-            (iweight_one, iweight_one, iweight_one, iweight_one)
-        ),
-        (
-            (1, 1, 1, 1),
-            (iweight_one, iweight_one, iweight_three, iweight_one),
-            (iweight_one, iweight_one, iweight_one, iweight_one)
-        ),
-        (
-            (2, 2, 2, 2),
-            (iweight_one, iweight_one, iweight_three, iweight_one),
-            (iweight_one, iweight_one, iweight_one, iweight_one)
-        ),
-        (
-            (0, 0, 0, 0),
-            (iweight_one, iweight_three, iweight_three, iweight_three),
-            (iweight_three, iweight_one, iweight_one, iweight_one)
-        )
-    ]
-    physical_plaquette_states_2d = [
-        (
-            (0, 0, 0, 0),
-            (iweight_one, iweight_one, iweight_three, iweight_one),
-            (iweight_one, iweight_one, iweight_one, iweight_one, iweight_one, iweight_one, iweight_one, iweight_one)
-        ),
-        (
-            (1, 1, 1, 1),
-            (iweight_one, iweight_one, iweight_three, iweight_one),
-            (iweight_one, iweight_one, iweight_one, iweight_one, iweight_one, iweight_one, iweight_one, iweight_one)
-        ),
-        (
-            (0, 0, 0, 0),
-            (iweight_one, iweight_three, iweight_three, iweight_three),
-            (iweight_three, iweight_one, iweight_one, iweight_one, iweight_one, iweight_one, iweight_one, iweight_one)
-        )
-    ]
-    # Hamiltonian bitstrings take the form vertex_bits + active link bits + c link bits.
-    # For the "no_vertices" data, vertex_bits is the empty string. The numbers of
-    # Vertex bits and link bits can be inferred from the test data (encode integer in bitstring, use link bitmap).
-    mag_hamiltonian_2d = [("1110111100000000", "0001000011111111", -0.33), ("0000111100000000", "1111000011111111", 1.0)]
-    mag_hamiltonian_3halves = [("1010010111110000", "0000000011110000", 1.0), ("0000000010100101", "1010101000000001", 1.0)]
-    mag_hamiltonian_3halves_no_vertices = [("10101111", "11110010", 1.0), ("10010000", "10000001", 1.0), ("11111101", "00000101", 1.0)]
-    # Registers for lattices with size 3
-    expected_register_order_2d = [
-        'v:(0, 0)', 'l:((0, 0), 1)', 'l:((0, 0), 2)',
-        'v:(0, 1)', 'l:((0, 1), 1)', 'l:((0, 1), 2)',
-        'v:(0, 2)', 'l:((0, 2), 1)', 'l:((0, 2), 2)',
-        'v:(1, 0)', 'l:((1, 0), 1)', 'l:((1, 0), 2)',
-        'v:(1, 1)', 'l:((1, 1), 1)', 'l:((1, 1), 2)',
-        'v:(1, 2)', 'l:((1, 2), 1)', 'l:((1, 2), 2)',
-        'v:(2, 0)', 'l:((2, 0), 1)', 'l:((2, 0), 2)',
-        'v:(2, 1)', 'l:((2, 1), 1)', 'l:((2, 1), 2)',
-        'v:(2, 2)', 'l:((2, 2), 1)', 'l:((2, 2), 2)',
-    ]
-    expected_register_order_3halves = [
-        'v:(0, 0)', 'l:((0, 0), 1)', 'l:((0, 0), 2)',
-        'v:(0, 1)', 'l:((0, 1), 1)',
-        'v:(1, 0)', 'l:((1, 0), 1)', 'l:((1, 0), 2)',
-        'v:(1, 1)', 'l:((1, 1), 1)',
-        'v:(2, 0)', 'l:((2, 0), 1)', 'l:((2, 0), 2)',
-        'v:(2, 1)', 'l:((2, 1), 1)'
-    ]
-    expected_register_order_3halves_no_vertices = [
-        'l:((0, 0), 1)', 'l:((0, 0), 2)',
-        'l:((0, 1), 1)',
-        'l:((1, 0), 1)', 'l:((1, 0), 2)',
-        'l:((1, 1), 1)',
-        'l:((2, 0), 1)', 'l:((2, 0), 2)',
-        'l:((2, 1), 1)',
-    ]
-    # Registers for a lattice ith size 2 (small enough for the same link to control multiple vertices in a single plaquette).
-    expected_register_order_2d_small_lattice = [
-        'v:(0, 0)', 'l:((0, 0), 1)', 'l:((0, 0), 2)',
-        'v:(0, 1)', 'l:((0, 1), 1)', 'l:((0, 1), 2)',
-        'v:(1, 0)', 'l:((1, 0), 1)', 'l:((1, 0), 2)',
-        'v:(1, 1)', 'l:((1, 1), 1)', 'l:((1, 1), 2)',
-    ]
-    test_cases = [
-        (
-            expected_register_order_2d,
-            irrep_bitmap,
-            physical_plaquette_states_2d,
-            2,
-            3,
-            mag_hamiltonian_2d
-        ),
-        (
-            expected_register_order_2d_small_lattice,
-            irrep_bitmap,
-            physical_plaquette_states_2d,
-            2,
-            2,
-            mag_hamiltonian_2d
-        ),
-        (
-            expected_register_order_3halves,
-            irrep_bitmap,
-            physical_plaquette_states_3halves,
-            1.5,
-            3,
-            mag_hamiltonian_3halves
-        ),
-        (
-            expected_register_order_3halves_no_vertices,
-            irrep_bitmap,
-            physical_plaquette_states_3halves_no_vertices_needed,
-            1.5,
-            3,
-            mag_hamiltonian_3halves_no_vertices
-        )
-    ]
-
-    # Iterate over all test cases.
-    for expected_register_names_ordered, link_bitmap, physical_plaquette_states, dims, size, hamiltonian in test_cases:
-        # Initialize registers and create circuit.
-        lattice_encoder = LatticeStateEncoder(
-            link_bitmap, physical_plaquette_states, LatticeDef(dims, size))
-        lattice_registers = LatticeRegisters.from_lattice_state_encoder(lattice_encoder)
-        circ_mgr = LatticeCircuitManager(
-            lattice_encoder=lattice_encoder,
-            mag_hamiltonian=hamiltonian
-        )
-        print(
-            f"Checking register order in a circuit constructed from a {dims}-dimensional lattice "
-            f"of linear size {size}."
-        )
-        print(f"Link bitmap: {link_bitmap}\nVertex bitmap: {lattice_encoder.vertex_bitmap}")
-        print(f"Expected register ordering: {expected_register_names_ordered}")
-
-        master_circuit = circ_mgr.create_blank_full_lattice_circuit(lattice_registers)
-        nonzero_regs = [reg for reg in master_circuit.qregs if len(reg) > 0]
-        n_nonzero_regs = len(nonzero_regs)
-
-        # Check that the circuit makes sense.
-        assert n_nonzero_regs == len(
-            expected_register_names_ordered
-        ), f"Expected {len(expected_register_names_ordered)} registers. Encountered {n_nonzero_regs} registers."
-        for expected_name, reg in zip(expected_register_names_ordered, nonzero_regs):
-            if len(reg) == 0:
-                continue
-            assert (
-                expected_name == reg.name
-            ), f"Expected: {expected_name}, encountered: {reg.name}"
-            print(f"Verified location of the register for {expected_name}.")
-
-    print("Register order tests passed.")
-
-
-def _test_apply_magnetic_trotter_step_d_3_2_large_lattice():
-    print(
-        "Checking that application of magnetic Trotter step works for d=3/2 "
-        "on a large enough lattice that no control links are repeated in any "
-        "one plaquette."
-    )
-    # DO NOT CHANGE THE "DUMMY" DATA UNLESS YOU ARE WILLING TO WORK OUT
-    # WHAT THE CORRECT "EXPECTED" CIRCUITS ARE. THERE IS
-    # STRONG DEPENDENCE BETWEEN THAT AND THESE DUMMY
-    # TEST DATA.
-    # If you need to make more test data, follow the following process:
-    #    1. Come up with a dummy hamiltonian matrix element of the form (plaquette bitstring, plaquette bitstring, mat elem value).
-    #    2. Come up with the corresponding physical states which get encoded to these bit strings.
-    #    3. For each matrix element * plaquette in the lattice, there will be ONE givens rotation circuit. For each such givens rotation:
-    #      3a. Determine which registers are involved in the circuit following conventional ordering of vertices, then active links, then control links.
-    #      3b. Determine what the "X" circuit prefix is by comparing the state bitstrings for the matrix element, determining the LP family, and then
-    #          mapping each substring in the plaquette encoding onto actual registers in the lattice.
-    #      3c. Repeat this exercise with the multi-control rotation, where the type of ladder or projector operator involved determines the control states.
-    # Ask yourself if you REALLY feel like doing all that before mucking about with this test data.
-    dummy_mag_hamiltonian = [
-        ("00100000" + "00000000", "01010100" + "10011010", 0.33)  # One matrix element, plaquette only has a_link and c_link substrings.
-    ]
-    dummy_phys_states = [
-        (  # Matches the first encoded state in the dummy magnetic hamiltonian.
-            (0, 0, 0, 0),
-            (ONE, THREE, ONE, ONE),
-            (ONE, ONE, ONE, ONE)
-        ),
-        (  # Matches the second encoded state in the dummy magnetic hamiltonian.
-            (0, 0, 0, 0),
-            (THREE_BAR, THREE_BAR, THREE_BAR, ONE),
-            (THREE, THREE_BAR, THREE, THREE)
-        )
-    ]
-    expected_master_circuit = QuantumCircuit(18)
-    expected_rotation_gates = {  # Data for constructing the expected circuit.
-        "angle": -0.165,
-        "MCU ctrl state": "000000000000001",  # Little endian per qiskit convention.
-        "givens rotations": [
-            {
-                "pivot": 1,
-                "CX targets": [8, 9, 5, 12, 7, 10, 16],
-                "MCU ctrls": [8, 0, 2, 3, 4, 5, 6, 7, 9, 10, 11, 12, 13, 16, 17] # on ctrls, followed by off, with pivot and distant link regs skipped.
-            },
-            {
-                "pivot": 7,
-                "CX targets": [14, 15, 11, 0, 13, 16, 4],
-                "MCU ctrls": [14, 0, 1, 4, 5, 6, 8, 9, 10, 11, 12, 13, 15, 16, 17]
-            },
-            {
-                "pivot": 13,
-                "CX targets": [2, 3, 17, 6, 1, 4, 10],
-                "MCU ctrls": [2, 0, 1, 3, 4, 5, 6, 7, 10, 11, 12, 14, 15, 16, 17]
-            }
-        ]
-    }
-    for rotation_data in expected_rotation_gates["givens rotations"]:
-        # Build subcircuits.
-        Xcirc = QuantumCircuit(18)
-        for target in rotation_data["CX targets"]:
-            Xcirc.cx(
-                control_qubit=rotation_data["pivot"],
-                target_qubit=target
-            )
-        MCU = RXGate(expected_rotation_gates["angle"]).control(num_ctrl_qubits=len(rotation_data["MCU ctrls"]), ctrl_state=expected_rotation_gates["MCU ctrl state"])
-
-        # Construct current expected givens rotation.
-        expected_master_circuit.compose(Xcirc, inplace=True)
-        expected_master_circuit.append(MCU, rotation_data["MCU ctrls"] + [rotation_data["pivot"]])
-        expected_master_circuit.compose(Xcirc, inplace=True)
-
-    print("Expected circuit:")
-    print(expected_master_circuit.draw())
-
-    # Create master circuit via the magnetic trotter step code.
-    lattice_def = LatticeDef(1.5, 3)
-    lattice_encoder = LatticeStateEncoder(
-        IRREP_TRUNCATION_DICT_1_3_3BAR,
-        dummy_phys_states,
-        lattice=lattice_def)
-    lattice_registers = LatticeRegisters.from_lattice_state_encoder(lattice_encoder)
-    circ_mgr = LatticeCircuitManager(lattice_encoder,
-                                     dummy_mag_hamiltonian)
-    master_circuit = circ_mgr.create_blank_full_lattice_circuit(
-        lattice_registers)
-    circ_mgr.apply_magnetic_trotter_step(
-        master_circuit,
-        lattice_registers,
-        optimize_circuits=False
-    )
-    print("Obtained circuit:")
-    print(master_circuit.draw())
-
-    # Checking equivalence via helper methods for
-    # (1) flattening a circuit down to a single register and (2) comparing
-    # logical equivalence of two circuits.
-    assert _check_circuits_logically_equivalent(_flatten_circuit(master_circuit), expected_master_circuit), "Encountered inequivalent circuits. Expected:\n" \
-        f"{expected_master_circuit.draw()}\nObtained:\n" \
-        f"{master_circuit.draw()}"
-    print("Test passed.")
-
-
-def _test_apply_magnetic_trotter_step_d_3_2_small_lattice():
-    print(
-        "Checking that application of magnetic Trotter step works for d=3/2 "
-        "on a small lattice where some control links are repeated in each "
-        "plaquette."
-    )
-    # DO NOT CHANGE THE "DUMMY" DATA UNLESS YOU ARE WILLING TO WORK OUT
-    # WHAT THE CORRECT "EXPECTED" CIRCUITS ARE. THERE IS
-    # STRONG DEPENDENCE BETWEEN THAT AND THESE DUMMY
-    # TEST DATA.
-    # If you need to make more test data, follow the following process:
-    #    1. Come up with a dummy hamiltonian matrix element of the form (plaquette bitstring, plaquette bitstring, mat elem value).
-    #    2. Come up with the corresponding physical states which get encoded to these bit strings.
-    #    3. For each matrix element * plaquette in the lattice, there will be ONE givens rotation circuit. For each such givens rotation:
-    #      3a. Determine which registers are involved in the circuit following conventional ordering of vertices, then active links, then control links.
-    #      3b. Determine what the "X" circuit prefix is by comparing the state bitstrings for the matrix element, determining the LP family, and then
-    #          mapping each substring in the plaquette encoding onto actual registers in the lattice.
-    #      3c. Repeat this exercise with the multi-control rotation, where the type of ladder or projector operator involved determines the control states (raising to get to final state is on, projector onto 1 is on).
-    # Ask yourself if you REALLY feel like doing all that before mucking about with this test data.
-    dummy_mag_hamiltonian = [
-        ("00100001" + "00000000", "01010110" + "10011010", 0.33),  # One matrix element, plaquette only has a_link and c_link substrings. Should get filtered out based on c_link consistency.
-        ("00100001" + "00000000", "01010110" + "10100000", 0.33)  # One matrix element, plaquette only has a_link and c_link substrings. Should not get filtered out based on c_link consistency.
-    ]
-    dummy_phys_states = [
-        (  # Matches the first encoded state in the dummy magnetic hamiltonian.
-            (0, 0, 0, 0),
-            (ONE, THREE, ONE, THREE_BAR),
-            (ONE, ONE, ONE, ONE)
-        ),
-        (  # Matches the second encoded state in the dummy magnetic hamiltonian.
-            (0, 0, 0, 0),
-            (THREE_BAR, THREE_BAR, THREE_BAR, THREE),
-            (THREE, THREE_BAR, THREE, THREE)
-        ),
-        (  # Matches the third encoded state in the dummy magnetic hamiltonian.
-            (0, 0, 0, 0),
-            (THREE_BAR, THREE_BAR, THREE_BAR, THREE),
-            (THREE, THREE, ONE, ONE)
-        )
-    ]
-    expected_master_circuit = QuantumCircuit(12)
-    # Only expecting one rotation per plaquette, yielding two total Givens rotations.
-    expected_rotation_gates = {  # Data for constructing the expected circuit.
-        "angle": -0.165,
-        "MCU ctrl state": "00000000011",  # Little endian per qiskit convention.
-        "givens rotations": [
-            {
-                "pivot": 1,
-                "CX targets": [8, 9, 5, 2, 3, 6],
-                "MCU ctrls": [8, 3, 0, 2, 4, 5, 6, 7, 9, 10, 11] # on ctrls first, followed by off, with pivot skipped.
-            },
-            {
-                "pivot": 7,
-                "CX targets": [2, 3, 11, 8, 9, 0],
-                "MCU ctrls": [2, 9, 0, 1, 3, 4, 5, 6, 8, 10, 11]
-            },
-        ]
-    }
-    for rotation_data in expected_rotation_gates["givens rotations"]:
-        # Build subcircuits.
-        Xcirc = QuantumCircuit(12)
-        for target in rotation_data["CX targets"]:
-            Xcirc.cx(
-                control_qubit=rotation_data["pivot"],
-                target_qubit=target
-            )
-        MCU = RXGate(expected_rotation_gates["angle"]).control(num_ctrl_qubits=len(rotation_data["MCU ctrls"]), ctrl_state=expected_rotation_gates["MCU ctrl state"])
-
-        # Construct current expected givens rotation.
-        expected_master_circuit.compose(Xcirc, inplace=True)
-        expected_master_circuit.append(MCU, rotation_data["MCU ctrls"] + [rotation_data["pivot"]])
-        expected_master_circuit.compose(Xcirc, inplace=True)
-
-    print("Expected circuit:")
-    print(expected_master_circuit.draw())
-
-    # Create master circuit via the magnetic trotter step code.
-    lattice_def = LatticeDef(1.5, 2)
-    lattice_encoder = LatticeStateEncoder(
-        IRREP_TRUNCATION_DICT_1_3_3BAR,
-        dummy_phys_states,
-        lattice=lattice_def)
-    lattice_registers = LatticeRegisters.from_lattice_state_encoder(lattice_encoder)
-    circ_mgr = LatticeCircuitManager(lattice_encoder,
-                                     dummy_mag_hamiltonian)
-    master_circuit = circ_mgr.create_blank_full_lattice_circuit(
-        lattice_registers)
-    circ_mgr.apply_magnetic_trotter_step(
-        master_circuit,
-        lattice_registers,
-        optimize_circuits=False
-    )
-    print("Obtained circuit:")
-    print(master_circuit.draw())
-
-    # Checking equivalence via helper methods for
-    # (1) flattening a circuit down to a single register and (2) comparing
-    # logical equivalence of two circuits.
-    assert _check_circuits_logically_equivalent(_flatten_circuit(master_circuit), expected_master_circuit), "Encountered inequivalent circuits. Expected:\n" \
-        f"{expected_master_circuit.draw()}\nObtained:\n" \
-        f"{master_circuit.draw()}"
-    print("Test passed.")
-
-
-def _test_apply_magnetic_trotter_step_d_2_large_lattice():
-    print(
-        "Checking that application of magnetic Trotter step works for d=2 "
-        "on a large enough lattice that no control links are repeated in any "
-        "one plaquette."
-    )
-    # DO NOT CHANGE THE "DUMMY" DATA UNLESS YOU ARE WILLING TO WORK OUT
-    # WHAT THE CORRECT "EXPECTED" CIRCUITS ARE. THERE IS
-    # STRONG DEPENDENCE BETWEEN THAT AND THESE DUMMY
-    # TEST DATA.
-    # If you need to make more test data, follow the following process:
-    #    1. Come up with a dummy hamiltonian matrix element of the form (plaquette bitstring, plaquette bitstring, mat elem value).
-    #    2. Come up with the corresponding physical states which get encoded to these bit strings.
-    #    3. For each matrix element * plaquette in the lattice, there will be ONE givens rotation circuit. For each such givens rotation:
-    #      3a. Determine which registers are involved in the circuit following conventional ordering of vertices, then active links, then control links.
-    #      3b. Determine what the "X" circuit prefix is by comparing the state bitstrings for the matrix element, determining the LP family, and then
-    #          mapping each substring in the plaquette encoding onto actual registers in the lattice.
-    #      3c. Repeat this exercise with the multi-control rotation, where the type of ladder or projector operator involved determines the control states.
-    # Ask yourself if you REALLY feel like doing all that before mucking about with this test data.
-    dummy_mag_hamiltonian = [
-        ("0000" + "00100000" + "0000000000000010", "0010" + "01010100" + "1001101000000010", 0.33)  # One matrix element, plaquette has v, a_link, and c_link substrings.
-    ]
-    dummy_phys_states = [
-        (  # Matches the first encoded state in the dummy magnetic hamiltonian.
-            (0, 0, 0, 0),
-            (ONE, THREE, ONE, ONE),
-            (ONE, ONE, ONE, ONE, ONE, ONE, ONE, THREE)
-        ),
-        (  # Matches the second encoded state in the dummy magnetic hamiltonian.
-            (0, 0, 1, 0),
-            (THREE_BAR, THREE_BAR, THREE_BAR, ONE),
-            (THREE, THREE_BAR, THREE, THREE, ONE, ONE, ONE, THREE)
-        )
-    ]
-    expected_master_circuit = QuantumCircuit(45)
-    expected_rotation_gates = {  # Data for constructing the expected circuit.
-        "angle": -0.165,
-        "MCU ctrl state": "000000000000000000000000011",  # Little endian per qiskit convention.
-        "givens rotations": [
-            {
-                "pivot": 20,
-                "CX targets": [2, 18, 19, 7, 31, 14, 28, 16],
-                "MCU ctrls": [18, 36] + [0, 15, 5, 1, 2, 19, 6, 7, 3, 4, 31, 32, 13, 14, 28, 29, 16, 17, 21, 22, 23, 24, 8, 9, 37] # on ctrls first, followed by off, with pivot skipped.
-            },
-            {
-                "pivot": 25,
-                "CX targets": [7, 23, 24, 12, 36, 4, 18, 21],
-                "MCU ctrls": [23, 41] + [5, 20, 10, 6, 7, 24, 11, 12, 8, 9, 36, 37, 3, 4, 18, 19, 21, 22, 26, 27, 28, 29, 13, 14, 42]
-            },
-            {
-                "pivot": 15,
-                "CX targets": [12, 28, 29, 2, 41, 9, 23, 26],
-                "MCU ctrls": [28, 31] + [10, 25, 0, 11, 12, 29, 1, 2, 13, 14, 41, 42, 8, 9, 23, 24, 26, 27, 16, 17, 18, 19, 3, 4, 32]
-            },
-            {
-                "pivot": 35,
-                "CX targets": [17, 33, 34, 22, 1, 29, 43, 31],
-                "MCU ctrls": [33, 6] + [15, 30, 20, 16, 17, 34, 21, 22, 18, 19, 1, 2, 28, 29, 43, 44, 31, 32, 36, 37, 38, 39, 23, 24, 7]
-            },
-            {
-                "pivot": 40,
-                "CX targets": [22, 38, 39, 27, 6, 19, 33, 36],
-                "MCU ctrls": [38, 11] + [20, 35, 25, 21, 22, 39, 26, 27, 23, 24, 6, 7, 18, 19, 33, 34, 36, 37, 41, 42, 43, 44, 28, 29, 12]
-            },
-            {
-                "pivot": 30,
-                "CX targets": [27, 43, 44, 17, 11, 24, 38, 41],
-                "MCU ctrls": [43, 1] + [25, 40, 15, 26, 27, 44, 16, 17, 28, 29, 11, 12, 23, 24, 38, 39, 41, 42, 31, 32, 33, 34, 18, 19, 2]
-            },
-            {
-                "pivot": 5,
-                "CX targets": [32, 3, 4, 37, 16, 44, 13, 1],
-                "MCU ctrls": [3, 21] + [30, 0, 35, 31, 32, 4, 36, 37, 33, 34, 16, 17, 43, 44, 13, 14, 1, 2, 6, 7, 8, 9, 38, 39, 22]
-            },
-            {
-                "pivot": 10,
-                "CX targets": [37, 8, 9, 42, 21, 34, 3, 6],
-                "MCU ctrls": [8, 26] + [35, 5, 40, 36, 37, 9, 41, 42, 38, 39, 21, 22, 33, 34, 3, 4, 6, 7, 11, 12, 13, 14, 43, 44, 27]
-            },
-            {
-                "pivot": 0,
-                "CX targets": [42, 13, 14, 32, 26, 39, 8, 11],
-                "MCU ctrls": [13, 16] + [40, 10, 30, 41, 42, 14, 31, 32, 43, 44, 26, 27, 38, 39, 8, 9, 11, 12, 1, 2, 3, 4, 33, 34, 17]
-            }
-        ]
-    }
-    for rotation_data in expected_rotation_gates["givens rotations"]:
-        # Build subcircuits.
-        Xcirc = QuantumCircuit(45)
-        for target in rotation_data["CX targets"]:
-            Xcirc.cx(
-                control_qubit=rotation_data["pivot"],
-                target_qubit=target
-            )
-        MCU = RXGate(expected_rotation_gates["angle"]).control(num_ctrl_qubits=len(rotation_data["MCU ctrls"]), ctrl_state=expected_rotation_gates["MCU ctrl state"])
-
-        # Construct current expected givens rotation.
-        expected_master_circuit.compose(Xcirc, inplace=True)
-        expected_master_circuit.append(MCU, rotation_data["MCU ctrls"] + [rotation_data["pivot"]])
-        expected_master_circuit.compose(Xcirc, inplace=True)
-
-    print("Expected circuit:")
-    print(expected_master_circuit.draw())
-
-    # Create master circuit via the magnetic trotter step code.
-    lattice_def = LatticeDef(2, 3)
-    lattice_encoder = LatticeStateEncoder(
-        IRREP_TRUNCATION_DICT_1_3_3BAR,
-        dummy_phys_states,
-        lattice=lattice_def)
-    lattice_registers = LatticeRegisters.from_lattice_state_encoder(lattice_encoder)
-    circ_mgr = LatticeCircuitManager(lattice_encoder,
-                                     dummy_mag_hamiltonian)
-    master_circuit = circ_mgr.create_blank_full_lattice_circuit(
-        lattice_registers)
-    circ_mgr.apply_magnetic_trotter_step(
-        master_circuit,
-        lattice_registers,
-        optimize_circuits=False
-    )
-    print("Obtained circuit:")
-    print(master_circuit.draw())
-
-    # Checking equivalence via helper methods for
-    # (1) flattening a circuit down to a single register and (2) comparing
-    # logical equivalence of two circuits.
-    assert _check_circuits_logically_equivalent(_flatten_circuit(master_circuit), expected_master_circuit), "Encountered inequivalent circuits. Expected:\n" \
-        f"{expected_master_circuit.draw()}\nObtained:\n" \
-        f"{master_circuit.draw()}"
-    print("Test passed.")
-
-
-def _test_apply_magnetic_trotter_step_d_2_small_lattice():
-    print(
-        "Checking that application of magnetic Trotter step works for d=2 "
-        "on a small lattice where some control links are repeated in each "
-        "plaquette."
-    )
-    # DO NOT CHANGE THE "DUMMY" DATA UNLESS YOU ARE WILLING TO WORK OUT
-    # WHAT THE CORRECT "EXPECTED" CIRCUITS ARE. THERE IS
-    # STRONG DEPENDENCE BETWEEN THAT AND THESE DUMMY
-    # TEST DATA.
-    # If you need to make more test data, follow the following process:
-    #    1. Come up with a dummy hamiltonian matrix element of the form (plaquette bitstring, plaquette bitstring, mat elem value).
-    #    2. Come up with the corresponding physical states which get encoded to these bit strings.
-    #    3. For each matrix element * plaquette in the lattice, there will be ONE givens rotation circuit. For each such givens rotation:
-    #      3a. Determine which registers are involved in the circuit following conventional ordering of vertices, then active links, then control links.
-    #      3b. Determine what the "X" circuit prefix is by comparing the state bitstrings for the matrix element, determining the LP family, and then
-    #          mapping each substring in the plaquette encoding onto actual registers in the lattice.
-    #      3c. Repeat this exercise with the multi-control rotation, where the type of ladder or projector operator involved determines the control states.
-    # Ask yourself if you REALLY feel like doing all that before mucking about with this test data.
-    dummy_mag_hamiltonian = [
-        ("0000" + "00100000" + "0000000000000010", "0010" + "01010100" + "1001101000000010", 0.33), # One matrix element, plaquette has v, a_link, and c_link substrings. Should get filtered out based on c_link consistency.
-        ("0000" + "00100000" + "0000000010000010", "0010" + "01010100" + "1001101000100100", 0.33)  # One matrix element, plaquette has v, a_link, and c_link substrings. Should not get filtered out based on c_link consistency.
-    ]
-    dummy_phys_states = [
-        (  # Matches the first encoded state in the dummy magnetic hamiltonian that isn't discarded.
-            (0, 0, 0, 0),
-            (ONE, THREE, ONE, ONE),
-            (ONE, ONE, ONE, ONE, THREE, ONE, ONE, THREE)
-        ),
-        (  # Matches the second encoded state in the dummy magnetic hamiltonian that isn't discarded.
-            (0, 0, 1, 0),
-            (THREE_BAR, THREE_BAR, THREE_BAR, ONE),
-            (THREE, THREE_BAR, THREE, THREE, ONE, THREE, THREE_BAR, ONE)
-        )
-    ]
-    expected_master_circuit = QuantumCircuit(20)
-    expected_rotation_gates = {  # Data for constructing the expected circuit.
-        "angle": -0.165,
-        "MCU ctrl state": "0000000000000000011",  # Little endian per qiskit convention.
-        "givens rotations": [
-            {
-                "pivot": 15,
-                "CX targets": [2, 13, 14, 7, 11, 9, 18, 16],
-                "MCU ctrls": [13, 16] + [0, 10, 5, 1, 2, 14, 6, 7, 3, 4, 11, 12, 8, 9, 18, 19, 17] # on ctrls first, followed by off, with pivot skipped.
-            },
-            {
-                "pivot": 10,
-                "CX targets": [7, 18, 19, 2, 16, 4, 13, 11],
-                "MCU ctrls": [18, 11] + [5, 15, 0, 6, 7, 19, 1, 2, 8, 9, 16, 17, 3, 4, 13, 14, 12] # on ctrls first, followed by off, with pivot skipped.
-            },
-            {
-                "pivot": 5,
-                "CX targets": [12, 3, 4, 17, 1, 19, 8, 6],
-                "MCU ctrls": [3, 6] + [10, 0, 15, 11, 12, 4, 16, 17, 13, 14, 1, 2, 18, 19, 8, 9, 7] # on ctrls first, followed by off, with pivot skipped.
-            },
-            {
-                "pivot": 0,
-                "CX targets": [17, 8, 9, 12, 6, 14, 3, 1],
-                "MCU ctrls": [8, 1] + [15, 5, 10, 16, 17, 9, 11, 12, 18, 19, 6, 7, 13, 14, 3, 4, 2] # on ctrls first, followed by off, with pivot skipped.
-            },
-        ]
-    }
-    for rotation_data in expected_rotation_gates["givens rotations"]:
-        # Build subcircuits.
-        Xcirc = QuantumCircuit(20)
-        for target in rotation_data["CX targets"]:
-            Xcirc.cx(
-                control_qubit=rotation_data["pivot"],
-                target_qubit=target
-            )
-        MCU = RXGate(expected_rotation_gates["angle"]).control(num_ctrl_qubits=len(rotation_data["MCU ctrls"]), ctrl_state=expected_rotation_gates["MCU ctrl state"])
-
-        # Construct current expected givens rotation.
-        expected_master_circuit.compose(Xcirc, inplace=True)
-        expected_master_circuit.append(MCU, rotation_data["MCU ctrls"] + [rotation_data["pivot"]])
-        expected_master_circuit.compose(Xcirc, inplace=True)
-
-    print("Expected circuit:")
-    print(expected_master_circuit.draw())
-
-    # Create master circuit via the magnetic trotter step code.
-    lattice_def = LatticeDef(2, 2)
-    lattice_encoder = LatticeStateEncoder(
-        IRREP_TRUNCATION_DICT_1_3_3BAR,
-        dummy_phys_states,
-        lattice=lattice_def)
-    lattice_registers = LatticeRegisters.from_lattice_state_encoder(lattice_encoder)
-    circ_mgr = LatticeCircuitManager(lattice_encoder,
-                                     dummy_mag_hamiltonian)
-    master_circuit = circ_mgr.create_blank_full_lattice_circuit(
-        lattice_registers)
-    circ_mgr.apply_magnetic_trotter_step(
-        master_circuit,
-        lattice_registers,
-        optimize_circuits=False
-    )
-    print("Obtained circuit:")
-    print(master_circuit.draw())
-
-    # Checking equivalence via helper methods for
-    # (1) flattening a circuit down to a single register and (2) comparing
-    # logical equivalence of two circuits.
-    assert _check_circuits_logically_equivalent(_flatten_circuit(master_circuit), expected_master_circuit), "Encountered inequivalent circuits. Expected:\n" \
-        f"{expected_master_circuit.draw()}\nObtained:\n" \
-        f"{master_circuit.draw()}"
-    print("Test passed.")
-
-
-def _run_tests():
-    _test_create_blank_full_lattice_circuit_has_promised_register_order()
-    _test_apply_magnetic_trotter_step_d_3_2_large_lattice()
-    _test_apply_magnetic_trotter_step_d_3_2_small_lattice()
-    _test_apply_magnetic_trotter_step_d_2_large_lattice()
-    _test_apply_magnetic_trotter_step_d_2_small_lattice()
-
-
-if __name__ == "__main__":
-    _run_tests()
-
-    print("All tests passed.")
->>>>>>> deb006f6
+        return lp_bin