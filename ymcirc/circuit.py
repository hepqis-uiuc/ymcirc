--- conflicted
+++ resolved
@@ -3,27 +3,15 @@
 """
 from __future__ import annotations
 import copy
-<<<<<<< HEAD
 from ymcirc.conventions import LatticeStateEncoder
 from ymcirc.lattice_registers import LatticeRegisters
-from ymcirc.givens import givens
+from ymcirc.givens import (givens,_build_multiRX)
 from ymcirc._abstract.lattice_data import Plaquette
-=======
-from ymcirc.conventions import (LatticeStateEncoder,
-                                IRREP_TRUNCATION_DICT_1_3_3BAR,
-                                IRREP_TRUNCATION_DICT_1_3_3BAR_6_6BAR_8,
-                                VERTEX_SINGLET_BITMAPS, HAMILTONIAN_BOX_TERMS)
-from ymcirc.lattice_registers import LatticeRegisters, Plaquette
-from ymcirc.givens import (givens,_build_multiRX)
->>>>>>> a76a17ac
 from math import ceil
 from qiskit import transpile
 from qiskit.circuit import QuantumCircuit, QuantumRegister
 from typing import List, Tuple, Set
-<<<<<<< HEAD
-=======
 from ymcirc.gray_order_functions import (binary_to_gray,bitstrings_differ_in_one_bit)
->>>>>>> a76a17ac
 import numpy as np
 
 # A list of tuples: (state bitstring1, state bitstring2, matrix element)
@@ -368,8 +356,6 @@
         return Q_set
 
     @staticmethod
-<<<<<<< HEAD
-=======
     def control_fusion(bin_value,lp_bin_w_angle : List[(str,str,float)],pruned_controls: Union[dict| None] = None):
         # fuses multi-control gates in an lp family. 
 
@@ -467,7 +453,6 @@
 
 
     @staticmethod
->>>>>>> a76a17ac
     def compute_LP_family(bit_string_1: str, bit_string_2: str) -> List[str]:
         """
         Compare each element of bit_string_1 and bit_string_2 to obtain LP family.
@@ -538,8 +523,6 @@
             rep_char != phys_char and idx in Q_set for idx, (rep_char, phys_char) in enumerate(zip(
                 representative, phys_states_set))]),
                          phys_states_set))
-<<<<<<< HEAD
-=======
     
     @staticmethod
     def _bitstring_value_of_LP_family(lp_fam:str):
@@ -588,7 +571,6 @@
     code_generated_fusion = LatticeCircuitManager.control_fusion(bin_value,bitstring_list,pruned_controls)
     assert code_generated_fusion[1.0] == expected_control_fused_gates
     print("Control fusion test passed")
->>>>>>> a76a17ac
 
 
 def _test_create_blank_full_lattice_circuit_has_promised_register_order():
@@ -929,10 +911,7 @@
     _test_prune_controls_acts_as_expected()
     _test_apply_LP_family()
     _test_eliminate_phys_states_that_differ_from_rep_at_Q_idx()
-<<<<<<< HEAD
-=======
     _test_control_fusion()
->>>>>>> a76a17ac
 
 
 if __name__ == "__main__":
