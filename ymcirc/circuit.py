--- conflicted
+++ resolved
@@ -249,9 +249,16 @@
                             encoded_physical_states=physical_states_for_control_pruning,
                         )
                             pruning_dict[(bit_string_1,bit_string_2)] = pruned_controls
+                        else:
+                            pruned_controls = None
                     # apply control fusion to each LP family
                     for lp_fam_bs, lp_bin_w_angle in lp_bin.items():
-                        plaquette_local_rotation_circuit = givens_fused_controls(lp_bin_w_angle, lp_fam_bs, pruned_controls)
+                        plaquette_local_rotation_circuit = givens_fused_controls(
+                            lp_bin_w_angle=lp_bin_w_angle,
+                            lp_bin_value=lp_fam_bs,
+                            reverse=False,
+                            physical_control_qubits=pruned_controls
+                        )
                         if optimize_circuits is True:
                             plaquette_local_rotation_circuit = transpile(
                                 plaquette_local_rotation_circuit, optimization_level=3
@@ -262,179 +269,6 @@
                             qubits=[*vertex_qubits, *link_qubits],
                             inplace=True,
                         )
-<<<<<<< HEAD
-=======
-                    else:
-                        physical_control_qubits = None
-                    angle = -matrix_elem * (1 / (2 * (coupling_g**2))) * dt
-                    plaquette_local_rotation_circuit = givens(
-                        bit_string_1,
-                        bit_string_2,
-                        angle,
-                        reverse=False,
-                        physical_control_qubits=physical_control_qubits)
-                    if optimize_circuits is True:
-                        plaquette_local_rotation_circuit = transpile(
-                            plaquette_local_rotation_circuit, optimization_level=3)
-
-                    # Stitch the Givens rotation into master circuit.
-                    master_circuit.compose(
-                        plaquette_local_rotation_circuit,
-                        qubits=[
-                            *vertex_qubits,
-                            *link_qubits
-                        ],
-                        inplace=True
-                    )
-
-    @staticmethod
-    def prune_controls(
-            bit_string_1: str,
-            bit_string_2: str,
-            encoded_physical_states: Set[str]) -> Set[int]:
-        """
-        Perform control pruning on circ to reduce multi-control unitaries (MCUs).
-
-        This algorithm decreases the two-qubit gate depth of resulting
-        circuits by determining the set of necessary control qubits to
-        implement a Givens rotation between bit_string_1 and bit_string_2
-        without inducing any rotations between states in encoded_physical_states.
-
-        Input:
-            - bit_string_1: a physical state encoded in a bit string.
-            - bit_string_2: a physical state encoded in a bit string.
-            - encoded_physical_states: a set of physical states encoded in a bit string.
-        Output:
-            - A set of necessary controls to implement a Givens rotation between
-              the two bit strings without inducing rotations among states in
-              encoded_physical_states.
-
-        Note that errors are raised if the bit string lengths are unequal, or there are non-bit
-        characters in state encodings.
-        """
-        # Validate input data.
-        bit_string_inputs_have_unequal_lengths = (len(bit_string_1) != len(bit_string_2)) or \
-            (any([len(bit_string_1) != len(encoded_state) for encoded_state in encoded_physical_states]))
-        string_inputs_have_non_bit_chars = any([char not in {"0", "1"} for char in bit_string_1]) or \
-            any([char not in {"0", "1"} for char in bit_string_2]) or \
-            any([char not in {"0", "1"} for bit_string in encoded_physical_states for char in bit_string])
-        if bit_string_inputs_have_unequal_lengths:
-            raise IndexError(
-                "All input state data must be the same length. Encountered:\n"
-                f"bit_string_1 = {bit_string_1}\n"
-                f"bit_string_2 = {bit_string_2}\n"
-                f"encoded_physical_states = {encoded_physical_states}"
-            )
-        elif string_inputs_have_non_bit_chars:
-            raise ValueError(
-                "All input state data must be interpretable as bit strings. Encountered:\n"
-                f"bit_string_1 = {bit_string_1}\n"
-                f"bit_string_2 = {bit_string_2}\n"
-                f"encoded_physical_states = {encoded_physical_states}"
-            )
-
-        # Find the LP family of the representative, and identify which qubit
-        # "L" first appears on.
-        representative_P = bit_string_1
-        representative_LP_family = LatticeCircuitManager.compute_LP_family(bit_string_1, bit_string_2)
-        q_prime_idx = next((idx for idx, LP_val in enumerate(representative_LP_family) if LP_val[0] == "L"), -1)
-        if q_prime_idx == -1:
-            raise ValueError("Attempting to prune controls on two identical bit strings.")
-
-        # Use the LP family and q', compute the states tilde_p after the prefix
-        # circuit. Do this to the representative too.
-        representative_P_tilde = LatticeCircuitManager._apply_LP_family_to_bit_string(representative_LP_family, q_prime_idx, representative_P)
-        P_tilde = {
-         LatticeCircuitManager._apply_LP_family_to_bit_string(representative_LP_family, q_prime_idx, phys_state) for phys_state in encoded_physical_states
-        }
-
-        # Iterate through tilde_p, and identify bitstrings that differ at
-        # ONLY one qubit other than q'. Add these to the set Q.
-        Q_set = set()
-        for phys_tilde_state in P_tilde:
-            n_bit_differences = 0
-            for idx, (rep_char, phys_char) in enumerate(zip(representative_P_tilde, phys_tilde_state)):
-                if idx == q_prime_idx:
-                    continue
-                elif rep_char != phys_char:
-                    n_bit_differences += 1
-                    diff_bit_idx = idx
-            if n_bit_differences == 1:
-                Q_set.add(diff_bit_idx)
-
-        # Use Q to eliminate strings from tilde_p that differ at any qubit
-        # in Q.
-        P_tilde = LatticeCircuitManager._eliminate_phys_states_that_differ_from_rep_at_Q_idx(
-            representative_P_tilde, P_tilde, Q_set)
-
-        # Eliminate states from tilde_p which differ at a qubit in Q.
-        bit_string_1_tilde = LatticeCircuitManager._apply_LP_family_to_bit_string(representative_LP_family, q_prime_idx, bit_string_1)
-        bit_string_2_tilde = LatticeCircuitManager._apply_LP_family_to_bit_string(representative_LP_family, q_prime_idx, bit_string_2)
-        should_continue_loop = True
-        while should_continue_loop:
-            # Find most frequently differing bit idx
-            index_counts = [0,] * len(representative_P_tilde)
-            for phys_tilde_state in P_tilde:
-                for idx, (rep_char, phys_char) in enumerate(zip(representative_P_tilde, phys_tilde_state)):
-                    if idx == q_prime_idx:
-                        continue
-                    elif rep_char != phys_char:
-                        index_counts[idx] += 1
-
-            # If there are differences, add the most frequently differing bit
-            # idx to Q, and eliminate P_tilde that differ at an index in Q.
-            if not all([count == 0 for count in index_counts]):
-                max_counts_idx = index_counts.index(max(index_counts))
-                Q_set.add(max_counts_idx)
-
-            # Update loop params.
-            P_tilde = LatticeCircuitManager._eliminate_phys_states_that_differ_from_rep_at_Q_idx(
-                representative_P_tilde, P_tilde, Q_set)
-            should_continue_loop = not all([tilde_state in {bit_string_1_tilde, bit_string_2_tilde} for tilde_state in P_tilde])
-
-        return Q_set
-
-    @staticmethod
-    def compute_LP_family(bit_string_1: str, bit_string_2: str) -> List[str]:
-        """
-        Compare each element of bit_string_1 and bit_string_2 to obtain LP family.
-
-        Input:
-            - Two equal-length bit strings strings bit_string_1 and bit_string 2.
-        Output:
-            - A list of the same length as one of the input bitstrings. Each element of
-             the return list consists of the following:
-                - "P0" if both inputs have a zero at that index.
-                - "P1" if both inputs have a one at that index.
-                - "L+" if bit_string_2 has a 1 where bit_string_1 has a 0.
-                - "L-" if bit_string_2 has a 0 where bit_string_1 has a 1.
-        """
-        if len(bit_string_1) != len(bit_string_2):
-            raise IndexError("Both input bit strings must have the same length.")
-
-        LP_family = []
-        for char_1_2_tuple in zip(bit_string_1, bit_string_2):
-            match char_1_2_tuple:
-                case ("0", "0"):
-                    LP_family.append("P0")
-                case ("1", "1"):
-                    LP_family.append("P1")
-                case ("0", "1"):
-                    LP_family.append("L+")
-                case ("1", "0"):
-                    LP_family.append("L-")
-                case _:
-                    raise ValueError(f"Encountered non-bit character while comparing chars: {char_1_2_tuple}.")
-
-        return LP_family
-
-    @staticmethod
-    def _apply_LP_family_to_bit_string(LP_family: List[str], q_prime_idx: int, bit_string: str) -> str:
-        """
-        Use LP_family to figure out how bit_string will transform under the CX
-        change of basis inside Givens rotation circuits. Bit strings are read left-to-right.
->>>>>>> c6845c66
-
                 else:
                     for bit_string_1, bit_string_2, matrix_elem in self._mag_hamiltonian:
                         if physical_states_for_control_pruning is not None:
@@ -452,7 +286,7 @@
                             bit_string_1,
                             bit_string_2,
                             angle,
-                            reverse=True,
+                            reverse=False,
                             physical_control_qubits=physical_control_qubits,
                         )
                         if optimize_circuits is True:
