"""
A collection of utilities for building circuits.
"""
from __future__ import annotations
import copy
<<<<<<< HEAD
from ymcirc.conventions import PlaquetteState, LatticeStateEncoder, ONE, THREE, THREE_BAR
=======
import logging
from ymcirc.conventions import PlaquetteState, LatticeStateEncoder, IRREP_TRUNCATION_DICT_1_3_3BAR, ONE, THREE, THREE_BAR
>>>>>>> a4b63eb2
from ymcirc.lattice_registers import LatticeRegisters
from ymcirc.givens import (
    givens,
    LPFamily,
    bitstring_value_of_LP_family,
    givens_fused_controls,
    compute_LP_family,
    gray_to_index,
)
from ymcirc._abstract.lattice_data import Plaquette
from ymcirc.utilities import _check_circuits_logically_equivalent, _flatten_circuit
from math import ceil
from qiskit import transpile
from qiskit.circuit import QuantumCircuit, QuantumRegister, AncillaRegister
from qiskit.circuit.library.standard_gates import RXGate, CXGate
from qiskit.transpiler import PassManager
from qiskit.transpiler.passes import InverseCancellation
from typing import List, Tuple, Set, Union, Dict
import numpy as np

# Set up module-specific logger
logger = logging.getLogger(__name__)


# A list of tuples: (state bitstring1, state bitstring2, matrix element)
HamiltonianData = List[Tuple[str, str, float]]


class LatticeCircuitManager:
    """Class for creating quantum simulation circuits from LatticeRegister instances."""

    def __init__(
        self, lattice_encoder: LatticeStateEncoder, mag_hamiltonian: HamiltonianData
    ):
        """
        Create via a LatticeStateEncoder instance and magnetic Hamiltonian matrix elements.

        If the lattice defined by lattice_encoder is small and periodic, then the data in mag_hamiltonian
        will be filtered for consistency. "Small and periodic" means that the lattice has
        periodic boundary conditions, and is small enough that it is possible for a single
        physical lattice link to appear as control links on two different vertices in a given
        plaquette. In this situation, all matrix elements in the magnetic Hamiltonian
        for which the initial or the final state have distinct link state data on one of
        these "shared" control links are discarded, and "duplicate" control links
        are removed from the binary encoding of the plaquette states. This duplicate
        removal is done by removing all but the first instance of a repeated control
        link from the plaquette state.
        """
        # Copies to avoid inadvertently changing the behavior of the
        # LatticeCircuitManager instance.
        self._encoder = copy.deepcopy(lattice_encoder)
        self._mag_hamiltonian = copy.deepcopy(mag_hamiltonian)
        self._cached_mag_evol_circuit = None
        self._cached_mag_evol_params = {
            "coupling_g": None,
            "dt": None,
            "physical_states_for_control_pruning": None,
            "optimize_circuits": None,
            "control_fusion": None,
        }
        # Parameter for the number of ancillas used in circuit. Initialized to 0.
        self._num_ancillas = 0

        # Determine if lattice is small and periodic. If yes, filter out inconsistent Hamiltonian terms
        # and drop repeated references to the same physical control link in mag_hamiltonian bit strings.
        self._lattice_is_small = False
        self._lattice_is_periodic = False
        lattice_size_threshold_for_smallness = 2
        if not lattice_encoder.lattice_def.all_boundary_conds_periodic:
            raise NotImplementedError("Lattices with nonperiodic or mixed boundary conditions not yet supported.")
        else:
            self._lattice_is_periodic = True
        match lattice_encoder.lattice_def.dim:
            case 1.5:
                lattice_size = lattice_encoder.lattice_def.shape[0]
            case 2:
                lattice_size = lattice_encoder.lattice_def.shape[0]
                if lattice_size != lattice_encoder.lattice_def.shape[1]:
                    raise NotImplementedError("Non-square dim 2 lattices not yet supported.")
            case _:
                raise NotImplementedError(f"Dim {lattice_encoder.lattice_def.dim} lattice not yet supported.")
        self._lattice_is_small = True if lattice_size <= lattice_size_threshold_for_smallness else False

        if self._lattice_is_small is True and self._lattice_is_periodic is True:
            # Filter out magnetic Hamiltonian terms which are inconsistent (repeated control links must have the same value)
            filtered_and_trimmed_mag_hamiltonian: HamiltonianData = []
            for matrix_element in self._mag_hamiltonian:
                final_plaquette_state = lattice_encoder.decode_bit_string_to_plaquette_state(matrix_element[0])
                initial_plaquette_state = lattice_encoder.decode_bit_string_to_plaquette_state(matrix_element[1])
                final_state_has_inconsistent_controls = self._plaquette_state_has_inconsistent_controls(final_plaquette_state)
                initial_state_has_inconsistent_controls = self._plaquette_state_has_inconsistent_controls(initial_plaquette_state)

                if (final_state_has_inconsistent_controls is True) or (initial_state_has_inconsistent_controls is True):
                    # Matrix element includes plaquette states that are nonsensical on a small, periodic lattice. Skip it.
                    continue
                else:
                    # Matrix element is consistent on shared controls. Trim out duplicate control links, re-encode plaquettes as bitstring, and keep.
                    final_plaquette_state_trimmed_c_links = self._discard_duplicate_controls_from_plaquette_state(final_plaquette_state)
                    initial_plaquette_state_trimmed_c_links = self._discard_duplicate_controls_from_plaquette_state(initial_plaquette_state)
                    consistent_and_trimmed_matrix_element = (
                        lattice_encoder.encode_plaquette_state_as_bit_string(final_plaquette_state_trimmed_c_links, override_n_c_links_validation=True),
                        lattice_encoder.encode_plaquette_state_as_bit_string(initial_plaquette_state_trimmed_c_links, override_n_c_links_validation=True),
                        matrix_element[2]
                    )
                    filtered_and_trimmed_mag_hamiltonian.append(consistent_and_trimmed_matrix_element)

            # Update the magnetic Hamiltonian data with the trimmed, consistent matrix elements.
            self._mag_hamiltonian = filtered_and_trimmed_mag_hamiltonian

    def __repr__(self):
        class_name = type(self).__name__
        return f"{class_name}({self._encoder.__repr__()}, {self._mag_hamiltonian})"

    def __str__(self):
        class_name = type(self).__name__
        return f"Circuit manager for lattices of type {self._encoder.lattice_def}.\nAncillas: {self.num_ancillas}\nLink bitmap:{self._encoder.link_bitmap}\nVertex bitmap: {self._encoder.vertex_bitmap}"

    def create_blank_full_lattice_circuit(
        self, lattice: LatticeRegisters
    ) -> QuantumCircuit:
        """
        Return a blank quantum circuit with all link and vertex registers in lattice.

        This uses an ordering which is specified in the LatticeData class which is
        a parent class of LatticeRegisters. See the documentation on LatticeData
        for details
        """
        all_lattice_registers: List[QuantumRegister] = [reg for reg in lattice]

        return QuantumCircuit(*all_lattice_registers)

    def compute_num_ancillas_needed_from_mag_trotter_step(
            self,
            master_circuit: QuantumCircuit,
            lattice: LatticeRegisters,
            control_fusion: bool = False,
            physical_states_for_control_pruning: Union[None | Set[str]] = None,
            optimize_circuits: bool = False) -> int:
        """
        Computes the number of ancilla qubits needed to perform v-chain synthesis in the master_circuit
        for MCU decomposition. Function constructs the circuit for asingle magnetic trotter step to find the minimum
        required ancillas needed.

        For MCX decomposition into v-chain, (maximum number of controls in a trotter step - 2)
        is the result (check internal givens rotation function for reference).

        Arguments:
          - master_circuit: a QuantumCircuit instance which is built from all
                            the QuantumRegister instances in lattice.
          - lattice: a LatticeRegisters instance which keeps track of all the
                     QuantumRegisters.
          - control_fusion: Optional boolian argument with the default set to False. If it's set
                            to be True, then LP families of givens rotations are first Gray code ordered,
                            then redundant controls are removed.
          - physical_states_for_control_pruning: The set of all physical states encoded as bitstrings.
                                                 If provided, control pruning of multi-control rotation
                                                 gate inside Givens rotation subcircuits will be attempted.
                                                 If the lattice is small and periodic, then duplicate control
                                                 links which are shared between vertices will be stripped
                                                 out first.
                                                 If None, no control pruning is attempted.
          - optimize_circuits: if True, run the qiskit transpiler on each
                               internal givens rotation with the maximum
                               optimization level before composing with
                               master_circuit.

        Returns:
          int
        """
        max_controls = 0

        # Copy the input circuit to avoid mutating it.
        circ_for_n_ancillas_check = copy.deepcopy(master_circuit)

        self.apply_magnetic_trotter_step(circ_for_n_ancillas_check, lattice,
                                         coupling_g=1.0, dt=1.0, optimize_circuits=optimize_circuits, 
                                         physical_states_for_control_pruning=physical_states_for_control_pruning, 
                                         control_fusion=control_fusion, cache_mag_evol_circuit = False)

        for circuit_instruction in circ_for_n_ancillas_check.data:
            if len(circuit_instruction.operation.name) >= 3 and circuit_instruction.operation.name[:3] == "mcx":
                max_controls = max(circuit_instruction.operation.num_ctrl_qubits, max_controls)

        max_ancillas_needed = max_controls - 2

        return max_ancillas_needed

    @property
    def num_ancillas(self) -> int:
        """The size of the ancilla register LatticeCircuitManager expects."""
        return self._num_ancillas

    @num_ancillas.setter
    def num_ancillas(self, n) -> None:
        """Set the size of the ancilla register LatticeCircuitManager expects."""
        # TODO test these validation checks.
        if not isinstance(n, int):
            raise TypeError(f"Number of ancillas {n} is not an integer.")
        if n < 0:
            raise ValueError(f"Number of ancillas {n} is not nonnegative.")

        self._num_ancillas = n

    def add_ancilla_register_to_quantum_circuit(self, master_circuit: QuantumCircuit) -> None:
        """
        Adds ancilla qubits to the master_circuit based on the value of self.num_ancillas.

        Note that this mutates the circuit!
        """
        master_circuit.add_register(AncillaRegister(self.num_ancillas, "anc"))

    def apply_electric_trotter_step(
        self,
        master_circuit: QuantumCircuit,
        lattice: LatticeRegisters,
        hamiltonian: list[float],
        coupling_g: float = 1.0,
        dt: float = 1.0,
        electric_gray_order: bool = False
    ) -> None:
        """
        Perform an electric Trotter step.

        Implementation uses CX and Zs to implement rotations of Z, I Paulis.
        The single link electric Trotter step is constructed through Z, I
        rotations (e.g. e^(i*coeff*IZZZI))). Such rotatons can be constructed
        through parity circuits (see section 4.2 of arXiv:1001.3855).

        Arguments:
            - master_circuit: A QuantumCircuit instance which is built from all
                              the QuantumRegister instances in lattice.
            - lattice: A LatticeRegisters instance which keeps track of all the
                       QuantumRegisters.
            - hamiltonian: Pauli decompositon of the single link electric
                          Hamiltonian. The list hamiltonian is contains
                          coefficients s.t. for hamiltonian[i] = coeff, coeff
                          is coeff of bitstring(i) with 'Z'=1 and 'I'=0 in the
                          bitstring.
            - coupling_g: The value of the strong coupling constant.
            - dt: The size of the Trotter time step.
            - electric_gray_order: The Pauli bitstrings corresponding to the Pauli
                                    decomposition of the electric hamiltonian will 
                                    be gray-code ordered if this option is set to be
                                    True. This option is False by default.


        Returns:
            A new QuantumCircuit instance which is master_circuit with the
            electric Trotter step appended.
        """
        N = int(np.log2(len(hamiltonian)))
        angle_mod = ((coupling_g**2) / 2) * dt
        local_circuit = QuantumCircuit(N)

        # Use the index of the local Pauli-decomposed electric hamiltonian to generate the Pauli bitstrings.
        pauli_bitstring_list = [str("{0:0" + str(N) + "b}").format(i) for i in range(len(hamiltonian))]
        pauli_decomposed_hamiltonian = zip(pauli_bitstring_list,hamiltonian)
        # Gray-Order the Pauli-bitstrings if electric_gray_order == True.
        if electric_gray_order == True:
            pauli_decomposed_hamiltonian = sorted(pauli_decomposed_hamiltonian,key=lambda x: gray_to_index(x[0]))

        # The parity circuit primitive of CXs and Zs.
        for pauli_bitstring, coeff in pauli_decomposed_hamiltonian:
            locs = [
                loc
                for loc, bit in enumerate(pauli_bitstring)
                if bit == "1"
            ]
            for j in locs[1:]:
                local_circuit.cx(j, locs[0])
            if len(locs) != 0:
                local_circuit.rz(2 * angle_mod * coeff, locs[0])
            for j in locs[1:]:
                local_circuit.cx(j, locs[0])

        cancel_cx = PassManager([InverseCancellation([CXGate()])])
        local_circuit = cancel_cx.run(local_circuit)

        # Loop over links for electric Hamiltonian
        for link_address in lattice.link_addresses:
            link_qubits = [
                qubit for qubit in lattice.get_link((link_address[0], link_address[1]))
            ]
            master_circuit.compose(local_circuit, qubits=link_qubits, inplace=True)

    # TODO Can we get the circuits in a parameterized way?
    def apply_magnetic_trotter_step(
        self,
        master_circuit: QuantumCircuit,
        lattice: LatticeRegisters,
        coupling_g: float = 1.0,
        dt: float = 1.0,
        optimize_circuits: bool = True,
        physical_states_for_control_pruning: Union[None | Set[str]] = None,
        control_fusion: bool = False,
        cache_mag_evol_circuit: bool = True,
    ) -> None:
        """
        Add one magnetic Trotter step to the entire lattice circuit.

        This is done by iterating over every lattice vertex. At each vertex,
        there's an additional iteration over every "positive" plaquette.
        For each such plaquette, the plaquette-local magnetic Trotter step
        is appended to the circuit.

        Note that this modifies master_circuit directly rather than returning
        a new circuit!

        Arguments:
          - master_circuit: a QuantumCircuit instance which is built from all
                            the QuantumRegister instances in lattice.
          - lattice: a LatticeRegisters instance which keeps track of all the
                     QuantumRegisters.
          - coupling_g: The value of the strong coupling constant.
          - dt: the size of the Trotter time step.
          - optimize_circuits: if True, run the qiskit transpiler on each
                               internal givens rotation with the maximum
                               optimization level before composing with
                               master_circuit.
          - physical_states_for_control_pruning: The set of all physical states encoded as bitstrings.
                                                 If provided, control pruning of multi-control rotation
                                                 gate inside Givens rotation subcircuits will be attempted.
                                                 If the lattice is small and periodic, then duplicate control
                                                 links which are shared between vertices will be stripped
                                                 out first.
                                                 If None, no control pruning is attempted.
          - control_fusion: Optional boolian argument with the default set to False. If it's set
                            to be True, then LP families of givens rotations are first Gray code ordered,
                            then redundant controls are removed.
          - cache_mag_evol_circuit: Optional boolean argument to cache the magnetic Hamiltonian
                                    evolution circuit once generated, and forevermore use that.
        Returns:
          A new QuantumCircuit instance which is master_circuit with the
          Trotter step appended.
        """
        # Strip out redundant control links if physical state data provided and the lattice
        # is both small enough and periodic (so that the same physical links can be distinct controls).
        if (physical_states_for_control_pruning is not None) and (self._lattice_is_periodic is True) and (self._lattice_is_small is True):
            stripped_physical_states = []
            for plaquette_string in physical_states_for_control_pruning:
                plaquette_state = self._encoder.decode_bit_string_to_plaquette_state(plaquette_string)
                if self._plaquette_state_has_inconsistent_controls(plaquette_state) is True:
                    continue

                plaquette_state_c_links_stripped = self._discard_duplicate_controls_from_plaquette_state(plaquette_state)
                plaquette_state_c_links_stripped_bit_string = self._encoder.encode_plaquette_state_as_bit_string(
                    plaquette_state_c_links_stripped,
                    override_n_c_links_validation=True
                )
                stripped_physical_states.append(plaquette_state_c_links_stripped_bit_string)
            stripped_physical_states = set(stripped_physical_states)
            if len(stripped_physical_states) == 0:
                physical_states_for_control_pruning = None
            else:
                physical_states_for_control_pruning = stripped_physical_states

        # Create the magnetic Hamiltonian evolution circuit.
        mag_evol_recomputation_needed = (
            (self._cached_mag_evol_circuit is None)
            or (control_fusion != self._cached_mag_evol_params["control_fusion"])
            or (dt != self._cached_mag_evol_params["dt"])
            or (coupling_g != self._cached_mag_evol_params["coupling_g"])
            or (optimize_circuits != self._cached_mag_evol_params["optimize_circuits"])
            or (
                physical_states_for_control_pruning
                != self._cached_mag_evol_params["physical_states_for_control_pruning"]
            )
        )
        if cache_mag_evol_circuit is True and not mag_evol_recomputation_needed:
            logger.debug("Fetching cached magnetic evolution circuit.")
            plaquette_local_rotation_circuit = self._cached_mag_evol_circuit
        else:
            logger.info("Building magnetic evolution circuit.")
            plaquette_local_rotation_circuit = self._build_mag_evol_circuit(
                control_fusion,
                physical_states_for_control_pruning,
                coupling_g,
                dt,
                optimize_circuits,
            )
            if cache_mag_evol_circuit is True:
                logger.debug("Storing magnetic evolution circuit in cache.")
                self._cached_mag_evol_circuit = plaquette_local_rotation_circuit
                self._cached_mag_evol_params = {
                    "coupling_g": coupling_g,
                    "dt": dt,
                    "physical_states_for_control_pruning": physical_states_for_control_pruning,
                    "optimize_circuits": optimize_circuits,
                    "control_fusion": control_fusion,
                }

        # Stitch magnetic Hamiltonian evolution circuit onto LatticeRegisters.
        # Vertex iteration loop.
        for vertex_address in lattice.vertex_addresses:
            # Skip creating "top vertex" plaquettes for d=3/2.
            has_no_vertical_periodic_link_three_halves_case = (
                lattice.dim == 1.5 and vertex_address[1] == 1
            )
            if has_no_vertical_periodic_link_three_halves_case:
                continue

            # Get the plaquettes for the current vertex.
            logger.debug(f"Fetching all positive plaquettes at vertex {vertex_address}.")
            has_only_one_positive_plaquette = lattice.dim == 1.5 or lattice.dim == 2
            if has_only_one_positive_plaquette:
                plaquettes: List[Plaquette] = [
                    lattice.get_plaquettes(vertex_address, 1, 2)
                ]
            else:
                plaquettes: List[Plaquette] = lattice.get_plaquettes(vertex_address)
            logger.debug(f"Found {len(plaquettes)} plaquette(s).")

            # For each plaquette, apply the the local Trotter step circuit.
            for plaquette in plaquettes:
                # Get qubits for the current plaquette.

                # Collect the local qubits for stitching purposes.
                vertex_multiplicity_qubits = []
                a_link_qubits = []
                c_link_qubits = []
                for register in plaquette.vertices:
                    for qubit in register:
                        vertex_multiplicity_qubits.append(qubit)
                for register in plaquette.active_links:
                    for qubit in register:
                        a_link_qubits.append(qubit)
                for c_link_idx, register in enumerate(plaquette.control_links_ordered):
                    # If lattice is small and has PBCs, skip redundant c_link registers.
                    if (self._lattice_is_small is True) and (self._lattice_is_periodic is True):
                        redundant_c_link_idxes_by_dim_dict = {
                            1.5 : [1, 3],
                            2: [3, 5, 6, 7]
                        }
                        try:
                            current_c_link_is_redundant = c_link_idx in redundant_c_link_idxes_by_dim_dict[self._encoder.lattice_def.dim]
                        except KeyError:
                            raise NotImplementedError(f"Dim {self._encoder.lattice_def.dim} lattice not yet supported.")
                        if current_c_link_is_redundant is True:
                            continue

                    for qubit in register:
                        c_link_qubits.append(qubit)

                # Now that we have the qubits for the current plaquette,
                # Stitch the local magnetic evolution circuit into master circuit.

                master_circuit.compose(
                    plaquette_local_rotation_circuit,
                    qubits=[
                        *vertex_multiplicity_qubits,
                        *a_link_qubits,
                        *c_link_qubits,
                        *master_circuit.ancillas
                    ],
                    inplace=True
                )

    def _build_mag_evol_circuit(
        self,
        control_fusion: bool,
        physical_states_for_control_pruning: Union[None | Set[str]],
        coupling_g: float,
        dt: float,
        optimize_circuits: bool,
    ) -> QuantumCircuit:
        """Build the magnetic time-evolution circuit for a plaquette."""
        # Sort the bitstrings corresponding to transitions in the magnetic hamiltonian
        # into LP bins. This step also computes the angle of Givens rotation for each
        # pair of bitstrings.
        lp_bin = LatticeCircuitManager._sort_matrix_elements_into_lp_bins(
            self._mag_hamiltonian,
            coupling_g,
            dt,
        )
        if control_fusion is True:
            # Sort according to Gray-order.
            lp_bin = {
                k: lp_bin[k]
                for k in sorted(
                    lp_bin.keys(),
                    key=lambda x: gray_to_index(bitstring_value_of_LP_family(x)),
                )
            }
        # Iterate over all LP bins and apply givens rotation.
        plaquette_circ_n_qubits = len(
            self._mag_hamiltonian[0][0]
        )  # TODO this is a disgusting way to get the size of the magnetic evol circuit per plaquette.

        plaquette_local_rotation_circuit = QuantumCircuit(plaquette_circ_n_qubits)
        if (self.num_ancillas > 0):
            plaquette_local_rotation_circuit.add_register(AncillaRegister(self.num_ancillas))
        for lp_fam, lp_bin_w_angle in lp_bin.items():
            if control_fusion is True:
                fused_circ_for_lp_fam = givens_fused_controls(
                    lp_bin_w_angle, lp_fam, physical_states_for_control_pruning, self.num_ancillas,
                )
                plaquette_local_rotation_circuit.compose(
                    fused_circ_for_lp_fam, inplace=True
                )
            else:
                # If control fusion is turned off, givens rotation is applied individually
                # to all bitstrings.
                for bs1, bs2, angle in lp_bin_w_angle:
                    bs1_bs2_circuit = givens(
                        bs1, bs2, angle, physical_states_for_control_pruning, self.num_ancillas,
                    )
                    plaquette_local_rotation_circuit.compose(
                        bs1_bs2_circuit, inplace=True
                    )
            if optimize_circuits is True:
                plaquette_local_rotation_circuit = transpile(
                    plaquette_local_rotation_circuit, optimization_level=3
                )

        return plaquette_local_rotation_circuit

    def _plaquette_state_has_inconsistent_controls(self, plaquette: PlaquetteState) -> bool:
        """
        True if "shared" control links have different states; False otherwise.

        For d=3/2, this corresponds to c1 == c2 and c3 == c4.

        For d=2, this corresponds to c1 == c4, c2 == c7, c3 == c6, and c5 == c8.

        Note that this only makes sense on a small, periodic lattice, so a ValueError
        is raised if the lattice fails those checks.
        """
        if (self._lattice_is_periodic is False) or (self._lattice_is_small is False):
            raise ValueError("Plaquette state consistency check only makes sense on a small, periodic lattice.")

        c_links = plaquette[2]
        match self._encoder.lattice_def.dim:
            case 1.5:
                plaquette_state_has_inconsistent_controls = (
                    (c_links[0] != c_links[1]) or
                    (c_links[2] != c_links[3])
                    )
            case 2:
                plaquette_state_has_inconsistent_controls = (
                    (c_links[0] != c_links[3]) or
                    (c_links[1] != c_links[6]) or
                    (c_links[2] != c_links[5]) or
                    (c_links[4] != c_links[7])
                )
            case _:
                raise NotImplementedError(f"Dim {self._encoder.lattice_def.dim} lattice not yet supported.")

        return plaquette_state_has_inconsistent_controls

    def _discard_duplicate_controls_from_plaquette_state(self, plaquette: PlaquetteState) -> PlaquetteState:
        """
        Return a new instances of the plaquette where duplicate control link data has been discarded.

        Only the first instance of a duplicate control link is kept. For example, on a 2-plaquette d=3/2
        lattice with PBCs, only c1 and c3 are kept since c1 == c2 and c3 == c4. On a 4-plaquette d=2
        lattice with PBCs, only c1, c2, c3, and c5 are kept since c1 == c4, c2 == c7, c3 == c6,
        and c5 == c8.

        Since this only makes sense on a small, periodic lattice, a ValueError
        is raised if the lattice is not small and periodic.
        """
        if (self._lattice_is_periodic is False) or (self._lattice_is_small is False):
            raise ValueError("Plaquette state consistency check only makes sense on a small, periodic lattice.")

        vertex_multiplicities, a_links, c_links = plaquette
        match self._encoder.lattice_def.dim:
            case 1.5:
                physical_c_links = (c_links[0], c_links[2])
            case 2:
                physical_c_links = (c_links[0], c_links[1], c_links[2], c_links[4])
            case _:
                raise NotImplementedError(f"Dim {self._encoder.lattice_def.dim} lattice not yet supported.")

        plaquette_with_filtered_c_links = (vertex_multiplicities, a_links, physical_c_links)
        return plaquette_with_filtered_c_links

    @staticmethod
    def _sort_matrix_elements_into_lp_bins(
        bitstrings_w_matrix_element: List[(str, str, float)],
        coupling_g: float,
        dt: float,
    ) -> Dict[LPFamily, List[(str, str, float)]]:
        """
        Rearrange magnetic Hamiltonian matrix elements to LP family bins.

        This function does two things:
        1. Sorts tuples of bitstrings into LP bins.
        2. Computes angle of Givens rotation from matrix element

        Input:
            - bitstring_w_matrix_element: this is of the form (bs1, bs2, matrix_element)
                where bs1 is the initial state, bs2 is the final state, and matrix_element
                is the amplitude of transition.
            - coupling_g: value of coupling constant being used.
            - dt: timestep being used.

        Output:
            - dictionary where each key is a LP bin, and the corresponding value is a list of transitions
                that have the same LP value. Each transition is of the form (bitstring1, bitstring2, angle).
        """
        lp_bin = {}
        for (
            bit_string_1,
            bit_string_2,
            matrix_elem,
        ) in bitstrings_w_matrix_element:
            angle = -matrix_elem * (1 /  (coupling_g**2)) * dt
            lp_fam = compute_LP_family(bit_string_1, bit_string_2)
            if lp_fam not in lp_bin.keys():
                lp_bin[lp_fam] = []
            lp_bin[lp_fam].append((bit_string_1, bit_string_2, angle))
        return lp_bin<|MERGE_RESOLUTION|>--- conflicted
+++ resolved
@@ -3,12 +3,8 @@
 """
 from __future__ import annotations
 import copy
-<<<<<<< HEAD
+import logging
 from ymcirc.conventions import PlaquetteState, LatticeStateEncoder, ONE, THREE, THREE_BAR
-=======
-import logging
-from ymcirc.conventions import PlaquetteState, LatticeStateEncoder, IRREP_TRUNCATION_DICT_1_3_3BAR, ONE, THREE, THREE_BAR
->>>>>>> a4b63eb2
 from ymcirc.lattice_registers import LatticeRegisters
 from ymcirc.givens import (
     givens,
