"""
A collection of utilities for building circuits.
"""
from __future__ import annotations
import copy
<<<<<<< HEAD
from ymcirc.conventions import LatticeStateEncoder
from ymcirc.lattice_registers import LatticeRegisters
=======
from ymcirc.conventions import (LatticeStateEncoder,
                                IRREP_TRUNCATION_DICT_1_3_3BAR,
                                IRREP_TRUNCATION_DICT_1_3_3BAR_6_6BAR_8,
                                VERTEX_SINGLET_BITMAPS, HAMILTONIAN_BOX_TERMS)
from ymcirc.lattice_registers import LatticeRegisters, Plaquette
>>>>>>> 08453eb1
from ymcirc.givens import givens
from ymcirc._abstract.lattice_data import Plaquette
from math import ceil
from qiskit import transpile
from qiskit.circuit import QuantumCircuit, QuantumRegister
from typing import List, Tuple, Set
import numpy as np

# A list of tuples: (state bitstring1, state bitstring2, matrix element)
HamiltonianData = List[Tuple[str, str, float]]


class LatticeCircuitManager:
    """Class for creating quantum simulation circuits from LatticeRegister instances."""

    def __init__(self, lattice_encoder: LatticeStateEncoder, mag_hamiltonian: HamiltonianData):
        """Create via a LatticeStateEncoder instance and magnetic Hamiltonian matrix elements."""
        # Copies to avoid inadvertently changing the behavior of the
        # LatticeCircuitManager instance.
        self._encoder = copy.deepcopy(lattice_encoder)
        self._mag_hamiltonian = copy.deepcopy(mag_hamiltonian)

    # TODO modularize the logic for walking through a lattice.
    def create_blank_full_lattice_circuit(self, lattice: LatticeRegisters) -> QuantumCircuit:
        """
        Return a blank quantum circuit with all link and vertex registers in lattice.

        Length-zero registers are skipped (relevant for d=3/2, T1 vertex registers.)

        The convention is to construct the circuit by iterating over all vertices,
        then for each vertex, to iterate over all the "positive" links leaving the vertex.
        The iteration over vertices is by ordering on the tuples denoting
        lattice coordinates.

        Example for d = 2 with periodic boundary conditions:

        (pbc)        (pbc)        (pbc)
          |            |            |
          |            |            |
          l16          l17          l18
          |            |            |
          |            |            |
        (0,2)--l13---(1,2)--l14---(2,2)--l15---- (pbc)
          |            |            |
          |            |            |
          l10          l11          l12
          |            |            |
          |            |            |
        (0,1)---l7---(1,1)---l8---(2,1)---l9---- (pbc)
          |            |            |
          |            |            |
          l4           l5           l6
          |            |            |
          |            |            |
        (0,0)---l1---(1,0)---l2---(2,0)---l3---- (pbc)


        Will be mapped to the ket

        |(0,0) l1 l4 (0,1) l7 l10 (0,2) l13 l16 (1,0) l2 l5 ...>

        where the left-most tensor factor is the top line in the circuit.

        In d=3/2, the "top" pbc links in the above diagram are omitted
        because they do not exist on that lattice.
        """
        all_lattice_registers: List[QuantumRegister] = []
        for vertex_address in lattice.vertex_addresses:
            # Add the current vertex, and the positive links connected to it.
            # Skip "top" in d = 3/2.
            current_vertex_reg = lattice.get_vertex(vertex_address)
            all_lattice_registers.append(current_vertex_reg)
            for positive_direction in range(1, ceil(lattice.dim) + 1):
                has_no_vertical_periodic_link_three_halves_case = \
                    lattice.dim == 1.5 and positive_direction > 1 and vertex_address[1] == 1
                if has_no_vertical_periodic_link_three_halves_case:
                    continue

                current_link_reg = lattice.get_link((vertex_address, positive_direction))
                all_lattice_registers.append(current_link_reg)

        return QuantumCircuit(*all_lattice_registers)

    def apply_electric_trotter_step(
            self,
            master_circuit: QuantumCircuit,
            lattice: LatticeRegisters,
            hamiltonian: list[float],
            coupling_g: float = 1.0,
            dt: float = 1.0) -> None:
        """
        Perform an electric Trotter step.

        Implementation uses CX and Zs to implement rotations of Z, I Paulis.
        The single link electric Trotter step is constructed through Z, I
        rotations (e.g. e^(i*coeff*IZZZI))). Such rotatons can be constructed
        through parity circuits (see section 4.2 of arXiv:1001.3855).

        Arguments:
            - master_circuit: A QuantumCircuit instance which is built from all
                              the QuantumRegister instances in lattice.
            - lattice: A LatticeRegisters instance which keeps track of all the
                       QuantumRegisters.
            - hamilonian: Pauli decompositon of the single link electric
                          Hamiltonian. The list hamiltonian is contains
                          coefficients s.t. for hamiltonian[i] = coeff, coeff
                          is coeff of bistring(i) with 'Z'=1 and 'I'=0 in the
                          bitstring.
            - coupling_g: The value of the strong coupling constant.
            - dt: The size of the Trotter time step.

        Returns:
            A new QuantumCircuit instance which is master_circuit with the
            electric Trotter step appended.
        """
        N = int(np.log2(len(hamiltonian)))
        angle_mod = ((coupling_g**2) / 2) * dt
        local_circuit = QuantumCircuit(N) 

        # The parity circuit primitive of CXs and Zs.
        for i in range(len(hamiltonian)):
            locs = [loc for loc, bit in enumerate(str('{0:0' + str(N) + 'b}').format(i)) if bit=='1']
            for j in locs[:-1]:
                local_circuit.cx(j, locs[-1])
            if len(locs) != 0:
                local_circuit.rz(2*angle_mod*hamiltonian[i], locs[-1])
            for j in locs[:-1]:
                local_circuit.cx(j, locs[-1])

        # Loop over links for electric Hamiltonian
        for link_address in lattice.link_addresses:
            link_qubits = [qubit for qubit in lattice.get_link((link_address[0], link_address[1]))]
            master_circuit.compose(
                        local_circuit,
                        qubits=link_qubits,
                        inplace=True
                    )

    # TODO Can we get the circuits in a parameterized way?
    def apply_magnetic_trotter_step(
            self,
            master_circuit: QuantumCircuit,
            lattice: LatticeRegisters,
            coupling_g: float = 1.0,
            dt: float = 1.0,
            optimize_circuits: bool = True,
            physical_states_for_control_pruning: Union[None | Set[str]] = None
    ) -> None:
        """
        Add one magnetic Trotter step to the entire lattice circuit.

        This is done by iterating over every lattice vertex.At each vertex,
        there's an additional iteration over every "positive" plaquette.
        For each such plaquette, the plaquette-local magnetic Trotter step
        is appended to the circuit.

        Note that this modifies master_circuit directly rather than returning
        a new circuit!

        Arguments:
          - master_circuit: a QuantumCircuit instance which is built from all
                            the QuantumRegister instances in lattice.
          - lattice: a LatticeRegisters instance which keeps track of all the
                     QuantumRegisters.
          - coupling_g: The value of the strong coupling constant.
          - dt: the size of the Trotter time step.
          - optimize_circuits: if True, run the qiskit transpiler on each
                               internal givens rotation with the maximum
                               optimization level before composing with
                               master_circuit.
          - set_of_physical_states: The set of all physical states encoded as bitstrings.
                                    If provided, control pruning of multi-control rotation
                                    gate inside Givens rotation subcircuits will be attempted.
                                    If None, no control pruning is attempted.

        Returns:
          A new QuantumCircuit instance which is master_circuit with the
          Trotter step appended.
        """
        # Vertex iteration loop.
        for vertex_address in lattice.vertex_addresses:
            # Skip creating "top vertex" plaquettes for d=3/2.
            has_no_vertical_periodic_link_three_halves_case = \
                lattice.dim == 1.5 and vertex_address[1] == 1
            if has_no_vertical_periodic_link_three_halves_case:
                continue

            # Get the plaquettes for the current vertex.
            print(f"Fetching all positive plaquettes at vertex {vertex_address}.")
            has_only_one_positive_plaquette = lattice.dim == 1.5 or lattice.dim == 2
            if has_only_one_positive_plaquette:
                plaquettes: List[Plaquette] = [lattice.get_plaquettes(vertex_address, 1, 2)]
            else:
                plaquettes: List[Plaquette] = lattice.get_plaquettes(vertex_address)
            print(f"Found {len(plaquettes)} plaquette(s).")

            # For each plaquette, apply the the local Trotter step circuit.
            for plaquette in plaquettes:
                # Collect the local qubits for stitching purposes.
                vertex_qubits = []
                link_qubits = []
                for register in plaquette.vertices:
                    for qubit in register:
                        vertex_qubits.append(qubit)
                for register in plaquette.active_links:
                    for qubit in register:
                        link_qubits.append(qubit)

                # Append a Givens rotation circuit for each magnetic Hamiltonian
                # matrix element.
                for bit_string_1, bit_string_2, matrix_elem in self._mag_hamiltonian:
                    if physical_states_for_control_pruning is not None:
                        physical_control_qubits = LatticeCircuitManager.prune_controls(
                            bit_string_1=bit_string_1,
                            bit_string_2=bit_string_2,
                            encoded_physical_states=physical_states_for_control_pruning
                        )
                    else:
                        physical_control_qubits = None
                    angle = -matrix_elem * (1 / (2 * (coupling_g**2))) * dt
                    # We use the reverse argument to account for the little-endianness
                    # of QuantumRegisters implemented by qiskit.
                    plaquette_local_rotation_circuit = givens(
                        bit_string_1,
                        bit_string_2,
                        angle,
                        reverse=True,
                        physical_control_qubits=physical_control_qubits)
                    if optimize_circuits is True:
                        plaquette_local_rotation_circuit = transpile(
                            plaquette_local_rotation_circuit, optimization_level=3)

                    # Stitch the Givens rotation into master circuit.
                    master_circuit.compose(
                        plaquette_local_rotation_circuit,
                        qubits=[
                            *vertex_qubits,
                            *link_qubits
                        ],
                        inplace=True
                    )

    @staticmethod
    def prune_controls(
            bit_string_1: str,
            bit_string_2: str,
            encoded_physical_states: Set[str]) -> Set[int]:
        """
        Perform control pruning on circ to reduce multi-control unitaries (MCUs).

        This algorithm decreases the two-qubit gate depth of resulting
        circuits by determining the set of necessary control qubits to
        implement a Givens rotation between bit_string_1 and bit_string_2
        without inducing any rotations between states in encoded_physical_states.

        Input:
            - bit_string_1: a physical state encoded in a bit string.
            - bit_string_2: a physical state encoded in a bit string.
            - encoded_physical_states: a set of physical states encoded in a bit string.
        Output:
            - A set of necessary controls to implement a Givens rotation between
              the two bit strings without inducing rotations among states in
              encoded_physical_states.

        Note that errors are raised if the bit string lengths are unequal, or there are non-bit
        characters in state encodings.
        """
        # Validate input data.
        bit_string_inputs_have_unequal_lengths = (len(bit_string_1) != len(bit_string_2)) or \
            (any([len(bit_string_1) != len(encoded_state) for encoded_state in encoded_physical_states]))
        string_inputs_have_non_bit_chars = any([char not in {"0", "1"} for char in bit_string_1]) or \
            any([char not in {"0", "1"} for char in bit_string_2]) or \
            any([char not in {"0", "1"} for bit_string in encoded_physical_states for char in bit_string])
        if bit_string_inputs_have_unequal_lengths:
            raise IndexError(
                "All input state data must be the same length. Encountered:\n"
                f"bit_string_1 = {bit_string_1}\n"
                f"bit_string_2 = {bit_string_2}\n"
                f"encoded_physical_states = {encoded_physical_states}"
            )
        elif string_inputs_have_non_bit_chars:
            raise ValueError(
                "All input state data must be interpretable as bit strings. Encountered:\n"
                f"bit_string_1 = {bit_string_1}\n"
                f"bit_string_2 = {bit_string_2}\n"
                f"encoded_physical_states = {encoded_physical_states}"
            )

        # Find the LP family of the representative, and identify which qubit
        # "L" first appears on.
        representative_P = bit_string_1
        representative_LP_family = LatticeCircuitManager.compute_LP_family(bit_string_1, bit_string_2)
        q_prime_idx = next((idx for idx, LP_val in enumerate(representative_LP_family) if LP_val[0] == "L"), -1)
        if q_prime_idx == -1:
            raise ValueError("Attempting to prune controls on two identical bit strings.")

        # Use the LP family and q', compute the states tilde_p after the prefix
        # circuit. Do this to the representative too.
        representative_P_tilde = LatticeCircuitManager._apply_LP_family_to_bit_string(representative_LP_family, q_prime_idx, representative_P)
        P_tilde = {
         LatticeCircuitManager._apply_LP_family_to_bit_string(representative_LP_family, q_prime_idx, phys_state) for phys_state in encoded_physical_states
        }

        # Iterate through tilde_p, and identify bitstrings that differ at
        # ONLY one qubit other than q'. Add these to the set Q.
        Q_set = set()
        for phys_tilde_state in P_tilde:
            n_bit_differences = 0
            for idx, (rep_char, phys_char) in enumerate(zip(representative_P_tilde, phys_tilde_state)):
                if idx == q_prime_idx:
                    continue
                elif rep_char != phys_char:
                    n_bit_differences += 1
                    diff_bit_idx = idx
            if n_bit_differences == 1:
                Q_set.add(diff_bit_idx)

        # Use Q to eliminate strings from tilde_p that differ at any qubit
        # in Q.
        P_tilde = LatticeCircuitManager._eliminate_phys_states_that_differ_from_rep_at_Q_idx(
            representative_P_tilde, P_tilde, Q_set)

        # Eliminate states from tilde_p which differ at a qubit in Q.
        bit_string_1_tilde = LatticeCircuitManager._apply_LP_family_to_bit_string(representative_LP_family, q_prime_idx, bit_string_1)
        bit_string_2_tilde = LatticeCircuitManager._apply_LP_family_to_bit_string(representative_LP_family, q_prime_idx, bit_string_2)
        should_continue_loop = True
        while should_continue_loop:
            # Find most frequently differing bit idx
            index_counts = [0,] * len(representative_P_tilde)
            for phys_tilde_state in P_tilde:
                for idx, (rep_char, phys_char) in enumerate(zip(representative_P_tilde, phys_tilde_state)):
                    if idx == q_prime_idx:
                        continue
                    elif rep_char != phys_char:
                        index_counts[idx] += 1

            # If there are differences, add the most frequently differing bit
            # idx to Q, and eliminate P_tilde that differ at an index in Q.
            if not all([count == 0 for count in index_counts]):
                max_counts_idx = index_counts.index(max(index_counts))
                Q_set.add(max_counts_idx)

            # Update loop params.
            P_tilde = LatticeCircuitManager._eliminate_phys_states_that_differ_from_rep_at_Q_idx(
                representative_P_tilde, P_tilde, Q_set)
            should_continue_loop = not all([tilde_state in {bit_string_1_tilde, bit_string_2_tilde} for tilde_state in P_tilde])

        return Q_set

    @staticmethod
    def compute_LP_family(bit_string_1: str, bit_string_2: str) -> List[str]:
        """
        Compare each element of bit_string_1 and bit_string_2 to obtain LP family.

        Input:
            - Two equal-length bit strings strings bit_string_1 and bit_string 2.
        Output:
            - A list of the same length as one of the input bitstrings. Each element of
             the return list consists of the following:
                - "P0" if both inputs have a zero at that index.
                - "P1" if both inputs have a one at that index.
                - "L+" if bit_string_2 has a 1 where bit_string_1 has a 0.
                - "L-" if bit_string_2 has a 0 where bit_string_1 has a 1.
        """
        if len(bit_string_1) != len(bit_string_2):
            raise IndexError("Both input bit strings must have the same length.")

        LP_family = []
        for char_1_2_tuple in zip(bit_string_1, bit_string_2):
            match char_1_2_tuple:
                case ("0", "0"):
                    LP_family.append("P0")
                case ("1", "1"):
                    LP_family.append("P1")
                case ("0", "1"):
                    LP_family.append("L+")
                case ("1", "0"):
                    LP_family.append("L-")
                case _:
                    raise ValueError(f"Encountered non-bit character while comparing chars: {char_1_2_tuple}.")

        return LP_family

    @staticmethod
    def _apply_LP_family_to_bit_string(LP_family: List[str], q_prime_idx: int, bit_string: str) -> str:
        """
        Use LP_family to figure out how bit_string will transform under the CX
        change of basis inside Givens rotation circuits. Bit strings are read left-to-right.

        The q_prime_idx is skipped in applying the LP family. Bits in bit_string which are an L-index only
        flip if the bit at q_prime_idx has value 1.
        """
        if bit_string[q_prime_idx] == '0':
            return bit_string

        result_string_list = list(bit_string)
        for idx, op in enumerate(LP_family):
            if idx == q_prime_idx:
                continue  # Never flip the bit at this index.
            match op[0]:
                case "L":
                    result_string_list[idx] = str((int(result_string_list[idx]) + 1) % 2)  # Flip the bit.
                case "P":
                    pass  # Don't flip the bit.

        return "".join(result_string_list)

    @staticmethod
    def _eliminate_phys_states_that_differ_from_rep_at_Q_idx(
            representative: str,
            phys_states_set: Set[str],
            Q_set: Set[int]) -> Set[str]:
        """
        Return a version of phys_states_set that only contains strings which match representative
        at the indices specified by Q_set.
        """
        return set(filter(lambda phys_states_set: not any([
            rep_char != phys_char and idx in Q_set for idx, (rep_char, phys_char) in enumerate(zip(
                representative, phys_states_set))]),
                         phys_states_set))


def _test_create_blank_full_lattice_circuit_has_promised_register_order():
    """Check in some cases that we get the ordering promised in the method docstring."""
    # Creating test data.
    # Not physically meaningful, but has the right format.
    irrep_bitmap = {
        (0, 0, 0): "0",
        (1, 0, 0): "1"
    }
    singlet_bitmap_2d = {
        (((0, 0, 0), (1, 0, 0), (1, 0, 0), (1, 0, 0)), 1): "00",
        (((0, 0, 0), (1, 0, 0), (1, 0, 0), (1, 0, 0)), 2): "01",
        (((1, 0, 0), (1, 0, 0), (1, 0, 0), (1, 0, 0)), 1): "10"
    }
    singlet_bitmap_3halves = {
        (((0, 0, 0), (1, 0, 0), (1, 0, 0)), 1): "0",
        (((0, 0, 0), (1, 0, 0), (1, 0, 0)), 2): "1",
    }
    singlet_bitmap_3halves_no_vertices = {
    }
    mag_hamiltonian_2d = [("000110000001", "000110000010", 1.0), ("010110000001", "100110000010", 1.0)]
    mag_hamiltonian_3halves = [("00001111", "11110000", 1.0), ("10100101", "00000001", 1.0)]
    mag_hamiltonian_3halves_no_vertices = [("1111", "000", 1.0), ("1001", "0001", 1.0), ("1101", "0101", 1.0)]
    expected_register_order_2d = [
        'v:(0, 0)', 'l:((0, 0), 1)', 'l:((0, 0), 2)',
        'v:(0, 1)', 'l:((0, 1), 1)', 'l:((0, 1), 2)',
        'v:(1, 0)', 'l:((1, 0), 1)', 'l:((1, 0), 2)',
        'v:(1, 1)', 'l:((1, 1), 1)', 'l:((1, 1), 2)',
    ]
    expected_register_order_3halves = [
        'v:(0, 0)', 'l:((0, 0), 1)', 'l:((0, 0), 2)',
        'v:(0, 1)', 'l:((0, 1), 1)',
        'v:(1, 0)', 'l:((1, 0), 1)', 'l:((1, 0), 2)',
        'v:(1, 1)', 'l:((1, 1), 1)'
    ]
    expected_register_order_3halves_no_vertices = [
        'l:((0, 0), 1)', 'l:((0, 0), 2)',
        'l:((0, 1), 1)',
        'l:((1, 0), 1)', 'l:((1, 0), 2)',
        'l:((1, 1), 1)',
    ]
    test_cases = [
        (expected_register_order_2d, irrep_bitmap, singlet_bitmap_2d, 2, mag_hamiltonian_2d),
        (expected_register_order_3halves, irrep_bitmap, singlet_bitmap_3halves, 1.5, mag_hamiltonian_3halves),
        (expected_register_order_3halves_no_vertices, irrep_bitmap, singlet_bitmap_3halves_no_vertices, 1.5, mag_hamiltonian_3halves_no_vertices)
    ]

    # Iterate over all test cases.
    for expected_register_names_ordered, link_bitmap, vertex_bitmap, dims, hamiltonian in test_cases:
        print(f"Checking register order in a circuit constructed from a {dims}-dimensional lattice.")
        print(f"Link bitmap: {link_bitmap}\nVertex bitmap: {vertex_bitmap}")
        print(f"Expected register ordering: {expected_register_names_ordered}")

        # Create circuit.
        lattice = LatticeRegisters(
            dimensions=dims,
            size=2,
            link_truncation_dict=link_bitmap,
            vertex_singlet_dict=vertex_bitmap
        )
        circ_mgr = LatticeCircuitManager(
            lattice_encoder=LatticeStateEncoder(link_bitmap, vertex_bitmap),
            mag_hamiltonian=hamiltonian
        )
        master_circuit = circ_mgr.create_blank_full_lattice_circuit(lattice)
        nonzero_regs = [reg for reg in master_circuit.qregs if len(reg) > 0]
        n_nonzero_regs = len(nonzero_regs)

        # Check that the circuit makes sense.
        assert n_nonzero_regs == len(expected_register_names_ordered), f"Expected {len(expected_register_names_ordered)} registers. Encountered {n_nonzero_regs} registers."
        for expected_name, reg in zip(expected_register_names_ordered, nonzero_regs):
            if len(reg) == 0:
                continue
            assert expected_name == reg.name, f"Expected: {expected_name}, encountered: {reg.name}"
            print(f"Verified location of the register for {expected_name}.")

    print("Register order tests passed.")


def _test_compute_LP_family():
    """Check computation of LP family works."""
    bs1 = "11000"
    bs2 = "10001"
    expected_LP_family = ["P1", "L-", "P0", "P0", "L+"]
    print(
        f"Checking that the bit strings {bs1} and {bs2} "
        f"yield the LP family {expected_LP_family}."
    )

    assert LatticeCircuitManager.compute_LP_family(bs1, bs2) == expected_LP_family, f"Unexpected LP family result: {LatticeCircuitManager.compute_LP_family(bs1, bs2)}"
    print("Test passed.\n")


def _test_compute_LP_family_fails_on_bad_input():
    """LP family computation should fail for unequal length strings."""
    bs1 = "11110"
    bs2 = "00"
    print(f"Checking that computing LP family of {bs1} and {bs2} raises IndexError.")

    try:
        LatticeCircuitManager.compute_LP_family(bs1, bs2)
    except IndexError as e:
        print(f"Test passed. Raised error: {e}\n")
    else:
        assert False, "IndexError not raised."


def _test_compute_LP_family_fails_for_non_bitstrings():
    """LP family computation fails for input not bit strings."""
    bs1 = "a3bb"
    bs2 = "1011"
    print(f"Checking that expected_LP_family({bs1}, {bs2}) raises a ValueError.")

    try:
        LatticeCircuitManager.compute_LP_family(bs1, bs2)
    except ValueError as e:
        print(f"Test passed. Raised error: {e}\n")
    else:
        assert False, "ValueError not raised."


def _test_prune_controls_fails_for_unequal_length_inputs():
    """IndexError should be raised if any of the bit strings in an input has a different length."""
    bs1 = "11001"
    bs2 = "11000"
    phys_states = {bs1, bs2, "11111", "1100"}
    print("Checking that a wrong-length bit string in the physical "
          "states raises an IndexError:\n"
          f"bs1 = {bs1}\n"
          f"bs2 = {bs2}\n"
          f"phys_states = {phys_states}\n")
    try:
        LatticeCircuitManager.prune_controls(bs1, bs2, phys_states)
    except IndexError as e:
        print(f"Test passed. Raised error: {e}\n")
    else:
        assert False, "IndexError not raised."

    bs1 = "11001"
    bs2 = "1100"
    phys_states = {bs1, bs2, "11111", "11000"}
    print("Checking that a wrong-length bit string in one of the input "
          "states raises an IndexError:\n"
          f"bs1 = {bs1}\n"
          f"bs2 = {bs2}\n"
          f"phys_states = {phys_states}\n")
    try:
        print(
            f"bs1 = {bs1}\n"
            f"bs2 = {bs2}\n"
            f"phys_states = {phys_states}")
        LatticeCircuitManager.prune_controls(bs1, bs2, phys_states)
    except IndexError as e:
        print(f"Test passed. Raised error: {e}\n")
    else:
        assert False, "IndexError not raised."
    try:
        print(
            f"bs1 = {bs2}\n"
            f"bs2 = {bs1}\n"
            f"phys_states = {phys_states}")
        LatticeCircuitManager.prune_controls(bs2, bs1, phys_states)
    except IndexError as e:
        print(f"Test passed. Raised error: {e}\n")
    else:
        assert False, "IndexError not raised."


def _test_prune_controls_fails_for_non_bitstrings():
    """Non bit characters in any bit strings should cause a ValueError to be raised."""
    bs1 = "11001"
    bs2 = "11000"
    phys_states = {bs1, bs2, "11111", "1100a"}
    print("Checking that a non-bit char in the physical "
          "states raises an ValueError:\n"
          f"bs1 = {bs1}\n"
          f"bs2 = {bs2}\n"
          f"phys_states = {phys_states}\n")
    try:
        LatticeCircuitManager.prune_controls(bs1, bs2, phys_states)
    except ValueError as e:
        print(f"Test passed. Raised error: {e}\n")
    else:
        assert False, "ValueError not raised."

    bs1 = "11001"
    bs2 = "110a0"
    phys_states = {bs1, bs2, "11111", "11000"}
    print("Checking that a non-bit char in one of the input "
          "states raises an ValueError:\n"
          f"bs1 = {bs1}\n"
          f"bs2 = {bs2}\n"
          f"phys_states = {phys_states}\n")
    try:
        print(
            f"bs1 = {bs1}\n"
            f"bs2 = {bs2}\n"
            f"phys_states = {phys_states}\n")
        LatticeCircuitManager.prune_controls(bs1, bs2, phys_states)
    except ValueError as e:
        print(f"Test passed. Raised error: {e}\n")
    else:
        assert False, "ValueError not raised."
    try:
        print(
            f"bs1 = {bs2}\n"
            f"bs2 = {bs1}\n"
            f"phys_states = {phys_states}\n")
        LatticeCircuitManager.prune_controls(bs2, bs1, phys_states)
    except ValueError as e:
        print(f"Test passed. Raised error: {e}\n")
    else:
        assert False, "ValueError not raised."

def _test_prune_controls_acts_as_expected():
    """Check the output of prune_controls for good input."""
    # Case 1, one control needed.
    bs1 = "11001001"
    bs2 = "11000110"
    phys_states = {bs1, bs2, "11111111"}
    expected_rep_LP_family = ["P1", "P1", "P0", "P0", "L-", "L+", "L+", "L-"]
    expected_q_prime_idx = 4
    expected_bs1_tilde = "11001110"
    expected_bs2_tilde = bs2  # No change since control is 0-valued.
    expected_P_tilde = {
        bs1: expected_bs1_tilde,
        bs2: expected_bs2_tilde,
        "11111111": "11111000"}
    # Elimination rounds: none, none, 2356 -> add 2 to Q, eliminate all but bs1 tilde and bs2 tilde
    expected_Q_set = {2}

    print(
        "Testing the following prune_controls case:\n"
        f"bs1 = {bs1} (as representative)\n"
        f"bs2 = {bs2}\n"
        f"phys_states = {phys_states}\n"
        f"expected_Q_set = {expected_Q_set}"
    )

    # Check computations at various stages in the algorithm give expected results.
    result_rep_LP_family = LatticeCircuitManager.compute_LP_family(bs1, bs2)
    assert result_rep_LP_family == expected_rep_LP_family, f"LP family = {LatticeCircuitManager.compute_LP_family(bs1, bs2)}"
    for pre_LP_state, expected_post_LP_state in expected_P_tilde.items():
        result_post_LP_state = LatticeCircuitManager._apply_LP_family_to_bit_string(expected_rep_LP_family, expected_q_prime_idx, pre_LP_state)
        assert result_post_LP_state == expected_post_LP_state, f"expected tilde state {expected_post_LP_state} != actual tilde state {result_post_LP_state}"

    # Check the return value from the algorithm.
    result_Q_set = LatticeCircuitManager.prune_controls(bs1, bs2, phys_states)
    assert result_Q_set  == expected_Q_set, f"result Q set = {result_Q_set}"
    print("Test passed.")

    # Case 2, two controls needed.
    bs1 = "11000011"
    bs2 = "11001001"  # Differs at 1 qubit at index 6, will be in Q set.
    phys_states = {bs1, bs2, "11111111", "00000000"}
    expected_rep_LP_family = ["P1", "P1", "P0", "P0", "L+", "P0", "L-", "P1"]
    expected_q_prime_idx = 4
    expected_bs1_tilde = bs1  # No change since control is 0-valude
    expected_bs2_tilde = "11001011"
    expected_P_tilde = {
        bs1: expected_bs1_tilde,
        bs2: expected_bs2_tilde,
        "11111111": "11111101",
        "00000000": "00000000"
    }
    # Elimination round 1: none, 6, 2356, 0167 -> add 6 to Q, eliminate all but bs1 tilde, bs2_tilde
    expected_Q_set = {6}

    print(
        "Testing the following prune_controls case:\n"
        f"bs1 = {bs1} (as representative)\n"
        f"bs2 = {bs2}\n"
        f"phys_states = {phys_states}"
        f"expected_Q_set = {expected_Q_set}"
    )

    # Check computations at various stages in the algorithm give expected results.
    result_rep_LP_family = LatticeCircuitManager.compute_LP_family(bs1, bs2)
    assert result_rep_LP_family == expected_rep_LP_family, f"LP family = {LatticeCircuitManager.compute_LP_family(bs1, bs2)}"
    for pre_LP_state, expected_post_LP_state in expected_P_tilde.items():
        result_post_LP_state = LatticeCircuitManager._apply_LP_family_to_bit_string(expected_rep_LP_family, expected_q_prime_idx, pre_LP_state)
        assert result_post_LP_state == expected_post_LP_state, f"expected tilde state {expected_post_LP_state} != actual tilde state {result_post_LP_state}"

    # Check the return value from the algorithm.
    result_Q_set = LatticeCircuitManager.prune_controls(bs1, bs2, phys_states)
    assert result_Q_set  == expected_Q_set, f"result Q set = {result_Q_set}"
    print("Test passed.")


def _test_apply_LP_family():
    lp_family = ["L-", "L-", "L+", "P0", "L+", "P1"]
    q_prime_idx = 0  # The first 'L' in the LP family list.
    print(f"Checking that application of LP family diagonalizing 'circuit' defined by {lp_family} to bit strings works.")

    # Case 1
    bs_with_active_control = '110001'
    expected_result_bs_with_active_control = "101011"
    print(f"Checking that bit string {bs_with_active_control} becomes {expected_result_bs_with_active_control} when applying LP family.")

    actual_result_active_control = LatticeCircuitManager._apply_LP_family_to_bit_string(lp_family, q_prime_idx, bs_with_active_control)
    assert actual_result_active_control == expected_result_bs_with_active_control, f"Unexpected result: {actual_result_active_control}."
    print("Test passed.")

    # Case 2
    bs_with_inactive_control = '011101'
    expected_result_bs_with_inactive_control = bs_with_inactive_control
    print(f"Checking that bit string {bs_with_inactive_control} becomes {expected_result_bs_with_inactive_control} when applying LP family.")

    actual_result_inactive_control = LatticeCircuitManager._apply_LP_family_to_bit_string(lp_family, q_prime_idx, bs_with_inactive_control)
    assert actual_result_inactive_control == expected_result_bs_with_inactive_control, f"Unexpected result: {actual_result_inactive_control}."
    print("Test passed.")


def _test_eliminate_phys_states_that_differ_from_rep_at_Q_idx():
    rep = "10001"
    phys_states = {rep, "10111", "01001", "00011", "10000", "01011"}
    Q_set = {2, 4}
    expected_phys_states = {rep, "01001", "00011", "01011"}
    print(f"Checking that eliminating bitstrings from a set with qubit index set Q = {Q_set} works.")
    print(f"Representative = {rep}.")
    print(f"Initial phys states = {phys_states}")
    print(f"Expected phys states = {expected_phys_states}")

    actual_phys_states = LatticeCircuitManager._eliminate_phys_states_that_differ_from_rep_at_Q_idx(rep, phys_states, Q_set)
    assert actual_phys_states == expected_phys_states, f"Unexpected result set: {actual_phys_states}."

    print("Test passed.")


def _run_tests():
    _test_create_blank_full_lattice_circuit_has_promised_register_order()
    _test_compute_LP_family()
    _test_compute_LP_family_fails_on_bad_input()
    _test_compute_LP_family_fails_for_non_bitstrings()
    _test_prune_controls_fails_for_unequal_length_inputs()
    _test_prune_controls_fails_for_non_bitstrings()
    _test_prune_controls_acts_as_expected()
    _test_apply_LP_family()
    _test_eliminate_phys_states_that_differ_from_rep_at_Q_idx()


if __name__ == "__main__":
    _run_tests()

    print("All tests passed.")<|MERGE_RESOLUTION|>--- conflicted
+++ resolved
@@ -3,16 +3,8 @@
 """
 from __future__ import annotations
 import copy
-<<<<<<< HEAD
 from ymcirc.conventions import LatticeStateEncoder
 from ymcirc.lattice_registers import LatticeRegisters
-=======
-from ymcirc.conventions import (LatticeStateEncoder,
-                                IRREP_TRUNCATION_DICT_1_3_3BAR,
-                                IRREP_TRUNCATION_DICT_1_3_3BAR_6_6BAR_8,
-                                VERTEX_SINGLET_BITMAPS, HAMILTONIAN_BOX_TERMS)
-from ymcirc.lattice_registers import LatticeRegisters, Plaquette
->>>>>>> 08453eb1
 from ymcirc.givens import givens
 from ymcirc._abstract.lattice_data import Plaquette
 from math import ceil
