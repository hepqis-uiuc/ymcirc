--- conflicted
+++ resolved
@@ -115,11 +115,7 @@
 
         # Construct the pre- and post-MCRX circuits.
         Xcirc = _build_Xcirc(
-<<<<<<< HEAD
-            bitstring_value_of_LP_family(compute_LP_family(bit_string_1,bit_string_2)), control=target
-=======
             bitstring_value_of_LP_family(compute_LP_family(bit_string_1, bit_string_2)), control=target
->>>>>>> ffb78dd2114af281e53c19cbfdd6fe2cbbf515f6
         )
 
         # Add multiRX to the circuit, specifying
