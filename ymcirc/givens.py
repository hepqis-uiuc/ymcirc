--- conflicted
+++ resolved
@@ -11,12 +11,8 @@
 from dataclasses import dataclass
 from qiskit import QuantumCircuit
 from qiskit.circuit import ControlledGate
-<<<<<<< HEAD
 from qiskit.circuit.library.standard_gates import RXGate, RZGate, RYGate, MCXGate
 from qiskit.quantum_info import Operator, Statevector
-=======
-from qiskit.circuit.library.standard_gates import RXGate
->>>>>>> 190fc8fb
 from random import random
 from math import isclose
 import numpy as np
@@ -738,6 +734,11 @@
     return sorted_ctrls_list
 
 
+def _CRXGate(num_ctrls: int, ctrl_state: str, angle: float) -> ControlledGate:
+    """Returns a RXGate given num_ctrls and ctrl_state"""
+    return RXGate(angle).control(num_ctrl_qubits=num_ctrls, ctrl_state=ctrl_state[::-1])
+    
+
 def _CRXCircuit_with_MCX(ctrl_list: List[Union[str, List[int]]], 
     angle: float, target: int, num_qubits: int) -> QuantumCircuit:
     """
@@ -860,13 +861,4 @@
         if idx in Q_set:
             pruned_ctrls.append(ctrls[idx])
             pruned_ctrl_state += ctrl_state[idx]
-<<<<<<< HEAD
-    return (pruned_ctrls, pruned_ctrl_state)
-
-
-def _make_bitstring(length):
-    # Helper for testing purposes.
-    return "".join(f"{int(random()>0.5)}" for _ in range(length))
-=======
-    return (pruned_ctrls, pruned_ctrl_state)
->>>>>>> 190fc8fb
+    return (pruned_ctrls, pruned_ctrl_state)