# ymcirc
Circuit Hamiltonians for SU(N) gauge theories

## TOC
<<<<<<< HEAD
decompose_pauli.py - Pauli string decomposition of matrices  
test_circuits.py - Verifying Trotter evolution circuits  
trailhead_III_B1.py - Global basis circuits single plaquette  
trailhead_IV_A1.py - Global basis circuits two-plaquette PBCs  
Trotter_evol.py - Trotter evolution routines  
QSP.py - "Quantum signal processing" approach for 1-sparse matrices
=======
* decompose_pauli.py - Pauli string decomposition of matrices  
* test_circuits.py - Verifying Trotter evolution circuits  
* trailhead_III_B1.py - Global basis circuits single plaquette  
* trailhead_IV_A1.py - Global basis circuits two-plaquette PBCs  
* Trotter_evol.py - Trotter evolution routines  
* QSP/ - "Quantum signal processing" approach for 1-sparse matrices  
    * oracle_1sparse.py
>>>>>>> e367d309
<|MERGE_RESOLUTION|>--- conflicted
+++ resolved
@@ -2,19 +2,10 @@
 Circuit Hamiltonians for SU(N) gauge theories
 
 ## TOC
-<<<<<<< HEAD
-decompose_pauli.py - Pauli string decomposition of matrices  
-test_circuits.py - Verifying Trotter evolution circuits  
-trailhead_III_B1.py - Global basis circuits single plaquette  
-trailhead_IV_A1.py - Global basis circuits two-plaquette PBCs  
-Trotter_evol.py - Trotter evolution routines  
-QSP.py - "Quantum signal processing" approach for 1-sparse matrices
-=======
 * decompose_pauli.py - Pauli string decomposition of matrices  
 * test_circuits.py - Verifying Trotter evolution circuits  
 * trailhead_III_B1.py - Global basis circuits single plaquette  
 * trailhead_IV_A1.py - Global basis circuits two-plaquette PBCs  
 * Trotter_evol.py - Trotter evolution routines  
 * QSP/ - "Quantum signal processing" approach for 1-sparse matrices  
-    * oracle_1sparse.py
->>>>>>> e367d309
+    * oracle_1sparse.py