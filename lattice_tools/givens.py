--- conflicted
+++ resolved
@@ -299,25 +299,16 @@
     assert np.isclose(
         a=givens_circuit_as_operator,
         b=expected_givens_operator
-    ).all(), f"Failed random test. Constructed and expected givens operators not close. Largest difference = {np.max(givens_circuit_as_operator-expected_givens_operator)}"
-    print("Givens random test satisfied.")
-
-
-<<<<<<< HEAD
-def test_givens2():
-    N = 6
-    random_strings = ['101100','001011','111011','110001']
-    strings = [[random_strings[0],random_strings[1]],[random_strings[2],random_strings[3]]]
-    
-=======
+    ).all(), f"Failed test. Constructed and expected givens operators not close. Largest difference = {np.max(givens_circuit_as_operator-expected_givens_operator)}"
+    print("Givens test passed.")
+
+
 def _test_givens2():
     print("Testing givens2.")
 
-    N = int(random()*5+2)
-    random_strings = [_make_bitstring(N) for _ in range(4)]
-    strings = [[random_strings[0], random_strings[1]], [random_strings[2], random_strings[3]]]
-
->>>>>>> 147bea9b
+    N = 6
+    valid_givens2_strings = ['101100','001011','111011','110001']
+    strings = [[valid_givens2_strings[0],valid_givens2_strings[1]],[valid_givens2_strings[2],valid_givens2_strings[3]]]
     print(f"Strings are {strings}")
 
     angle = random()
@@ -335,16 +326,9 @@
     assert np.isclose(
         a=givens2_circuit_as_operator,
         b=expected_givens2_operator
-    ).all(), f"Failed random test. Constructed and expected givens operators not close. Largest difference = {np.max(givens2_circuit_as_operator-expected_givens2_operator)}"
-    print("givens2 random test satisfied.")
-
-<<<<<<< HEAD
-    #print(abs(np.max(U1-U2)))
-    assert abs(np.max(U2-U1)) < 10**(-7), "Failed givens2 test"
-    print("givens2 test satisfied")
-    print("All tests satisfied")
-=======
->>>>>>> 147bea9b
+    ).all(), f"Failed test. Constructed and expected givens operators not close. Largest difference = {np.max(givens2_circuit_as_operator-expected_givens2_operator)}"
+    print("givens2 test passed.")
+
 
 if __name__ == "__main__":
     _test_givens()
