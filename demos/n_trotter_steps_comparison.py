"""
This script creates "diet QSP" simulation circuits.

Various lattice sizes and dimensionalities are supported
by working with the LatticeRegisters class in order to
handle addressing QuantumRegisters for lattice degrees
of freedom.

Currently a work in progress. Current file simulates vacuum persistence probability 
and electric energy 
"""
from __future__ import annotations

# Hacky way to make ymcirc imports work
import sys
import os
# Get the parent directory path
parent_dir = os.path.abspath(os.path.join(os.path.dirname(__file__), ".."))
# Add the parent directory to sys.path
sys.path.append(parent_dir)

from pathlib import Path
from ymcirc.conventions import (
    load_magnetic_hamiltonian,
    VERTEX_SINGLET_BITMAPS,
    IRREP_TRUNCATION_DICT_1_3_3BAR,
    IRREP_TRUNCATION_DICT_1_3_3BAR_6_6BAR_8)
from ymcirc.circuit import LatticeCircuitManager
from ymcirc.lattice_registers import LatticeRegisters
from ymcirc.conventions import LatticeStateEncoder
from qiskit import transpile
from qiskit_aer.primitives import SamplerV2
from typing import Set
import numpy as np
import pandas as pd
import matplotlib.pyplot as plt
from ymcirc.electric_helper import electric_hamiltonian
from ymcirc.electric_helper import convert_bitstring_to_evalue

from qiskit.qasm2 import dumps


# Filesystem stuff
PROJECT_ROOT = Path(__file__).parent.parent
SERIALIZED_CIRCUITS_DIR = PROJECT_ROOT / "serialized-circuits"
SERIALIZED_CIRCUITS_DIR.mkdir(exist_ok=True)
PLOTS_DIR = PROJECT_ROOT / "plots"
PLOTS_DIR.mkdir(exist_ok=True)
SIM_RESULTS_DIR = PROJECT_ROOT / "sim-results"
SIM_RESULTS_DIR.mkdir(exist_ok=True)


# Configure simulation parameters and data.
do_electric_evolution = True
do_magnetic_evolution = True
#dimensionality_and_truncation_string = "d=2, T1"
dimensionality_and_truncation_string = "d=2, T1p"
trunc_string = dimensionality_and_truncation_string[-2:]
dimensions = 2
linear_size = 2  # To indirectly control the number of plaquettes
coupling_g = 1.0
mag_hamiltonian_matrix_element_threshold = 0.9 # Drop all matrix elements that have an abs value less than this.
run_circuit_optimization = False
n_trotter_steps_cases = [2] # Make this a list that iterates from 1 to 3
sim_times = np.linspace(0.05, 2.5, num=20) # set num to 20 for comparison with trailhead
#sim_times = [0.0, 0.25, 0.5, 0.75, 1.0, 1.25, 1.5, 1.75, 2.0]
only_include_elems_connected_to_electric_vacuum = False
use_2box_hack = False  # Halves circuit depth by taking box + box^dagger = 2box. Only true if all nonzero matrix elements have the same magnitude.
<<<<<<< HEAD
note_unphysical_states = True # Note on finding an unphysical state. Assign 0.0 electric energy 
stop_on_unphysical_states = False # Raise an error on finding an unphysical state. Terminate simulation

=======
prune_controls = True
n_shots = 10000
>>>>>>> bc2cf4f5

# Specify plotting options if desired, and whether to save plots/circuits/data to disk
plot_vacuum_persistence = True
plot_electric_energy = True
save_circuits_qasm = False
save_circuits_diagrams = False
save_plots = False
save_data = False


if __name__ == "__main__":
    # Configure DataFrame for working with simulation result data.
    sim_index = pd.MultiIndex.from_product([n_trotter_steps_cases, sim_times], names=["num_trotter_steps", "time"])
    df_job_results = pd.DataFrame(columns = ["vacuum_persistence_probability", "electric_energy"], index=sim_index)

    # Set the right vertex and link bitmaps based on
    # dimensionality_and_truncation_string.
    # OK to not use vertex DOFs for d=3/2, T1.
    vertex_bitmap = {} if (dimensionality_and_truncation_string == "d=3/2, T1" or dimensionality_and_truncation_string == "d=3/2, T1p") else VERTEX_SINGLET_BITMAPS[dimensionality_and_truncation_string]  # Ok to not use vertex DoFs in this case.
    link_bitmap = IRREP_TRUNCATION_DICT_1_3_3BAR if (dimensionality_and_truncation_string[-2:] == "T1" or dimensionality_and_truncation_string[-3:] == "T1p") else IRREP_TRUNCATION_DICT_1_3_3BAR_6_6BAR_8

    # Create an encoder for converting between physical states and bit strings.
    lattice_encoder = LatticeStateEncoder(link_bitmap=link_bitmap, vertex_bitmap=vertex_bitmap)

    # Use the encoder to index Hamiltonian data in terms of bit string encodings of plaquettes.
    # This will be used to determine rotation angles in the simulation circuit.
    # Because of the givens rotation sim strategy, we can let
    # H_mag = \box + \box^\dagger = 2\box, which is why we multiply by 2.
    # To see how this works, go to the documentation in ymcirc.conventions.
    mag_hamiltonian = load_magnetic_hamiltonian(
        dimensionality_and_truncation_string,
        lattice_encoder,
        mag_hamiltonian_matrix_element_threshold=mag_hamiltonian_matrix_element_threshold,
        only_include_elems_connected_to_electric_vacuum=only_include_elems_connected_to_electric_vacuum,
        use_2box_hack=use_2box_hack
    )
    print("Num matrix elements:", len(mag_hamiltonian))
    # We need the set of physical plaquette states to do control pruning.
    # If we aren't doing control pruning, we set this variable to a flag value of None.
    if prune_controls is True:
        physical_plaquette_states: Set[str] = set(
            init_state_final_state_mat_elem_tuple[0] for init_state_final_state_mat_elem_tuple in load_magnetic_hamiltonian(dimensionality_and_truncation_string, lattice_encoder)).union(
                [init_state_final_state_mat_elem_tuple[1] for init_state_final_state_mat_elem_tuple in load_magnetic_hamiltonian(dimensionality_and_truncation_string, lattice_encoder)])
        print("Performing control pruning. Num phys plaquette states:", len(physical_plaquette_states))
    else:
        physical_plaquette_states = None
        print("Skipping control pruning.")
    breakpoint()

    # TODO generate all parameterized givens rotation circuits here?

    # Iterate over cases of trotter steps and sim times.
    for sim_time in sim_times:
        for n_trotter_steps in n_trotter_steps_cases:
            dt = sim_time / n_trotter_steps
            print(
                f"Simulating evolution to t = {sim_time} in {n_trotter_steps} Trotter steps "
                f"with dt = {dt}."
            )

            # Create lattice, do sanity checks, and log some info.
            lattice = LatticeRegisters(
                dimensions=dimensions,
                size=linear_size,
                link_truncation_dict=link_bitmap,
                vertex_singlet_dict=vertex_bitmap
            )
            current_vacuum_state = "0" * lattice.n_total_qubits
            assert lattice.link_truncation_bitmap == lattice_encoder.link_bitmap
            assert lattice.vertex_singlet_bitmap == lattice_encoder.vertex_bitmap
            print(f"Created dim {lattice.dim} lattice with vertices:\n{lattice.vertex_addresses}.")
            print(f"It has {lattice.n_qubits_per_link} qubits per link and {lattice.n_qubits_per_vertex} per vertex.")
            print("It knows about the following encodings:")
            for irrep, encoding in lattice.link_truncation_bitmap.items():
                print(f"Link irrep encoding: {irrep} -> {encoding}")
            for vertex_bag, encoding in lattice.vertex_singlet_bitmap.items():
                print(f"Vertex singlet bag encoding: {vertex_bag} -> {encoding}")
            print(f"It has the vacuum state: {current_vacuum_state}")

            # Needed to format file paths.
            n_plaquettes = lattice.n_plaquettes

            # # Assemble all lattice registers into a blank circuit.
            circ_mgr = LatticeCircuitManager(lattice_encoder, mag_hamiltonian)
            master_circuit = circ_mgr.create_blank_full_lattice_circuit(lattice)

            # Compute the rotation angle per trotter step
            # Append a single Trotter step over the lattice.
            # Put this inside a for loop for multiple Trotter steps?
            for _ in range(n_trotter_steps):
                if do_magnetic_evolution is True:
                    circ_mgr.apply_magnetic_trotter_step(
                        master_circuit,
                        lattice,
                        coupling_g=coupling_g,
                        dt=dt,
                        optimize_circuits=run_circuit_optimization,
                        physical_states_for_control_pruning=physical_plaquette_states
                    )

                if do_electric_evolution is True:
                    circ_mgr.apply_electric_trotter_step(master_circuit, lattice, electric_hamiltonian(link_bitmap), coupling_g=coupling_g,
                        dt=dt)

            # Now optionally save circuit diagram/qasm, and log gate counts.
            if save_circuits_diagrams is True:
                master_circuit.draw(
                    output="mpl",
                    filename=f"{n_plaquettes}-plaquettes-in-d={dimensions}-irrep_trunc={trunc_string}-mat_elem_cut={mag_hamiltonian_matrix_element_threshold}-vac_connected_only={only_include_elems_connected_to_electric_vacuum}-n_trotter={n_trotter_steps}-t={sim_time}.pdf", fold=False)

            master_circuit.measure_all()
            print("Transpiling circuit...")
            master_circuit = transpile(master_circuit, optimization_level=3)
            print("Gate counts:\n", master_circuit.count_ops())

            # breakpoint()

            if save_circuits_qasm is True:
                qasm_file_path = SERIALIZED_CIRCUITS_DIR / Path(f"qasm-{n_plaquettes}-plaquettes-in-d={dimensions}-irrep_trunc={trunc_string}-mat_elem_cut={mag_hamiltonian_matrix_element_threshold}-vac_connected_only={only_include_elems_connected_to_electric_vacuum}/n_trotter={n_trotter_steps}-t={sim_time}.qasm")
                qasm_file_path.parent.mkdir(parents=True, exist_ok=True)
                with qasm_file_path.open('w') as qasm_file:
                    qasm_file.write(dumps(master_circuit))

            # Set up simulation for current circuit.
            sampler = SamplerV2()

            print("Running simulation...")
            job = sampler.run([master_circuit], shots = n_shots)
            job_result = job.result()
            counts_dict_big_endian = {little_endian_state[::-1]: count for little_endian_state, count in job_result[0].data.meas.get_counts().items()}
            print("Finished.")

            # Aggregate data.
            current_sim_idx = (n_trotter_steps, sim_time)
            print(f"Setting data for {current_sim_idx}.")
            for little_endian_state, counts in counts_dict_big_endian.items():
                big_endian_state = little_endian_state[::-1]
                df_job_results.loc[current_sim_idx, big_endian_state] = counts
            # Make sure vacuum state data exists.
            if current_vacuum_state not in counts_dict_big_endian.keys():
                df_job_results.loc[current_sim_idx, current_vacuum_state] = 0
                df_job_results.loc[current_sim_idx, "vacuum_persistence_probability"] = 0
                df_job_results.loc[current_sim_idx, "electric_energy"] = 0
            else:
                df_job_results.loc[current_sim_idx, "vacuum_persistence_probability"] = df_job_results.loc[current_sim_idx, current_vacuum_state] / n_shots
<<<<<<< HEAD
                value = 0
                for state, counts in job_result[0].data.meas.get_counts().items():
                    value += convert_bitstring_to_evalue(state[::-1], lattice_encoder, note_unphysical_states, 
                        stop_on_unphysical_states)*(counts / n_shots)*(1.0 / len(lattice.link_register_keys))
                df_job_results.loc[current_sim_idx, "electric_energy"] = value
=======
                avg_electric_energy = 0
                for state, counts in counts_dict_big_endian.items():
                    print("Encoded state:", state)
                    avg_electric_energy += convert_bitstring_to_evalue(state, link_bitmap, vertex_bitmap) * (counts / n_shots) / lattice.n_links
                df_job_results.loc[current_sim_idx, "electric_energy"] = avg_electric_energy
>>>>>>> bc2cf4f5

            print("Updated df:\n", df_job_results)

    print("All simulations complete. Final results:")
    print(df_job_results)

    # Plot simulation results.
    if plot_vacuum_persistence is True:
        print("Plotting vacuum persistence amplitude...")
        VPP_PLOT_PATH_TO_SAVE = f"{n_plaquettes}-plaquettes-in-d={dimensions}-irrep_trunc={trunc_string}-mat_elem_cut={mag_hamiltonian_matrix_element_threshold}-vac_connected_only={only_include_elems_connected_to_electric_vacuum}_vpp.pdf"
        fig_vpp, ax_vpp = plt.subplots()
        title = f'$\\left|\\left<vac.|U(t)|vac.\\right>\\right|^2$ ({n_plaquettes} plaquettes, mat. trunc = {mag_hamiltonian_matrix_element_threshold})'
        for n_steps in n_trotter_steps_cases:
            extracted_data = df_job_results.xs(n_steps, level='num_trotter_steps')
            extracted_data.plot(y="vacuum_persistence_probability", label=f"$N_T = {n_steps}$", ax=ax_vpp)
        plt.title(title)
        plt.xlabel('Time')
        plt.xticks(rotation=45)
        plt.grid()
        plt.tight_layout()
        plt.show()
        if save_plots is True:
            fig_vpp.savefig(PLOTS_DIR / Path(VPP_PLOT_PATH_TO_SAVE))
    if plot_electric_energy is True:
        EE_PLOT_PATH_TO_SAVE = f"{n_plaquettes}-plaquettes-in-d={dimensions}-irrep_trunc={trunc_string}-mat_elem_cut={mag_hamiltonian_matrix_element_threshold}-vac_connected_only={only_include_elems_connected_to_electric_vacuum}_ee.pdf"
        fig_ee, ax_ee = plt.subplots()
        title = f'Electric energy $\\left|E\\right|^2$ ({n_plaquettes} plaquettes, mat. trunc = {mag_hamiltonian_matrix_element_threshold})'
        for n_steps in n_trotter_steps_cases:
            extracted_data = df_job_results.xs(n_steps, level='num_trotter_steps')
            extracted_data.plot(y="electric_energy", label=f"$N_T = {n_steps}$", ax=ax_ee)
        plt.title(title)
        plt.xlabel('Time')
        plt.xticks(rotation=45)
        plt.grid()
        plt.tight_layout()
        plt.show()
        if save_plots is True:
            fig_ee.savefig(PLOTS_DIR / Path(EE_PLOT_PATH_TO_SAVE))

    # Save data to disk.
    if save_data is True:
        print("Saving data to disk...")
        df_job_results.to_csv(SIM_RESULTS_DIR / Path(f"{n_plaquettes}-plaquettes-in-d={dimensions}-irrep_trunc={trunc_string}-mat_elem_cut={mag_hamiltonian_matrix_element_threshold}-vac_connected_only={only_include_elems_connected_to_electric_vacuum}.csv"))
        print("Done. Goodbye!")<|MERGE_RESOLUTION|>--- conflicted
+++ resolved
@@ -53,10 +53,12 @@
 # Configure simulation parameters and data.
 do_electric_evolution = True
 do_magnetic_evolution = True
-#dimensionality_and_truncation_string = "d=2, T1"
-dimensionality_and_truncation_string = "d=2, T1p"
-trunc_string = dimensionality_and_truncation_string[-2:]
-dimensions = 2
+dimensionality_and_truncation_string = "d=3/2, T1"
+#dimensionality_and_truncation_string = "d=2, T1p"
+dim_string, trunc_string = dimensionality_and_truncation_string.split(",")
+dim_string = dim_string.strip()
+trunc_string = trunc_string.strip()
+dimensions = 1.5
 linear_size = 2  # To indirectly control the number of plaquettes
 coupling_g = 1.0
 mag_hamiltonian_matrix_element_threshold = 0.9 # Drop all matrix elements that have an abs value less than this.
@@ -66,14 +68,10 @@
 #sim_times = [0.0, 0.25, 0.5, 0.75, 1.0, 1.25, 1.5, 1.75, 2.0]
 only_include_elems_connected_to_electric_vacuum = False
 use_2box_hack = False  # Halves circuit depth by taking box + box^dagger = 2box. Only true if all nonzero matrix elements have the same magnitude.
-<<<<<<< HEAD
-note_unphysical_states = True # Note on finding an unphysical state. Assign 0.0 electric energy 
-stop_on_unphysical_states = False # Raise an error on finding an unphysical state. Terminate simulation
-
-=======
+note_unphysical_states = True  # Emit warning when decoding unphysical plaquette states. Assign 0.0 electric energy.
+stop_on_unphysical_states = False  # Raise an error when decoding unphysical unphysical states. Terminate simulation.
 prune_controls = True
 n_shots = 10000
->>>>>>> bc2cf4f5
 
 # Specify plotting options if desired, and whether to save plots/circuits/data to disk
 plot_vacuum_persistence = True
@@ -91,9 +89,14 @@
 
     # Set the right vertex and link bitmaps based on
     # dimensionality_and_truncation_string.
-    # OK to not use vertex DOFs for d=3/2, T1.
-    vertex_bitmap = {} if (dimensionality_and_truncation_string == "d=3/2, T1" or dimensionality_and_truncation_string == "d=3/2, T1p") else VERTEX_SINGLET_BITMAPS[dimensionality_and_truncation_string]  # Ok to not use vertex DoFs in this case.
-    link_bitmap = IRREP_TRUNCATION_DICT_1_3_3BAR if (dimensionality_and_truncation_string[-2:] == "T1" or dimensionality_and_truncation_string[-3:] == "T1p") else IRREP_TRUNCATION_DICT_1_3_3BAR_6_6BAR_8
+    # OK to not use vertex DOFs for d=3/2, T1/T1p
+    vertex_bitmap = {} if dimensionality_and_truncation_string in ["d=3/2, T1", "d=3/2, T1p"] else VERTEX_SINGLET_BITMAPS[dimensionality_and_truncation_string]
+    if trunc_string in ["T1", "T1p"]:
+        link_bitmap = IRREP_TRUNCATION_DICT_1_3_3BAR
+    elif trunc_string in ["T2"]:
+        link_bitmap = IRREP_TRUNCATION_DICT_1_3_3BAR_6_6BAR_8
+    else:
+        raise ValueError(f"Unknown irrep truncation: '{trunc_string}'.")
 
     # Create an encoder for converting between physical states and bit strings.
     lattice_encoder = LatticeStateEncoder(link_bitmap=link_bitmap, vertex_bitmap=vertex_bitmap)
@@ -219,19 +222,11 @@
                 df_job_results.loc[current_sim_idx, "electric_energy"] = 0
             else:
                 df_job_results.loc[current_sim_idx, "vacuum_persistence_probability"] = df_job_results.loc[current_sim_idx, current_vacuum_state] / n_shots
-<<<<<<< HEAD
-                value = 0
-                for state, counts in job_result[0].data.meas.get_counts().items():
-                    value += convert_bitstring_to_evalue(state[::-1], lattice_encoder, note_unphysical_states, 
-                        stop_on_unphysical_states)*(counts / n_shots)*(1.0 / len(lattice.link_register_keys))
-                df_job_results.loc[current_sim_idx, "electric_energy"] = value
-=======
                 avg_electric_energy = 0
                 for state, counts in counts_dict_big_endian.items():
                     print("Encoded state:", state)
-                    avg_electric_energy += convert_bitstring_to_evalue(state, link_bitmap, vertex_bitmap) * (counts / n_shots) / lattice.n_links
+                    avg_electric_energy += convert_bitstring_to_evalue(state, lattice_encoder, note_unphysical_states, stop_on_unphysical_states) * (counts / n_shots) / lattice.n_links
                 df_job_results.loc[current_sim_idx, "electric_energy"] = avg_electric_energy
->>>>>>> bc2cf4f5
 
             print("Updated df:\n", df_job_results)
 
