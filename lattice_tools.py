--- conflicted
+++ resolved
@@ -219,10 +219,6 @@
 
         return self._link_registers[lattice_vector, unit_vector_label]
 
-
-    def add_unit_vector_to_vertex_vector(self, lattice_vector: LatticeVector, unit_vector_label: LinkUnitVectorLabel) -> LatticeVector:
-        unit_tuple = tuple([int(unit_vector_label/abs(unit_vector_label)) if (abs(unit_vector_label))==i else 0 for i in range(1,ceil(self.dim)+1)])
-        return tuple(map(sum,zip(lattice_vector, unit_tuple)))
 
 
     def get_plaquette_registers(self, lattice_vector: LatticeVector,
@@ -612,7 +608,6 @@
     print("Test passed.")
 
 
-<<<<<<< HEAD
 def test_plaquette_equivalence(plaquette1: Plaquette, plaquette2: Plaquette) -> list[bool] :
     plaq_equal = plaquette1.link_registers == plaquette2.link_registers
     vertex_equal = plaquette1.vertex_registers == plaquette2.vertex_registers
@@ -666,7 +661,6 @@
     else: 
         print(f"Test failed; Grabbed {len(plaquette_lst) - len(set(plaquette_lst))} repeats") 
         
-=======
 def test_len_0_vertices_ok_for_d_3_2():
     """
     There is no need for vertex registers in d = 3/2.
@@ -730,7 +724,6 @@
         assert False
 
     print("Tests of vertex indexing under periodic boundary conditions passed.")
->>>>>>> e4524194
 
 
 def run_tests():
@@ -765,13 +758,11 @@
     test_get_link_register_keys(3, 2)
     test_get_link_register_keys(2, 4)
     test_get_link_register_keys(1.5, 16)
-<<<<<<< HEAD
     """
     #test_get_plaquette_registers(1.5, 4)
     test_get_plaquette_registers(2, 4)
     test_get_plaquette_registers(3, 4)
     print()
-=======
     print()
     test_len_0_vertices_ok_for_d_3_2()
     print()
@@ -779,7 +770,6 @@
     print()
     test_get_vertex_register_pbc()
 
->>>>>>> e4524194
     print("All tests passed.")
 
 
